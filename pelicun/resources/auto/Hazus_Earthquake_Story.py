#
# Copyright (c) 2023 Leland Stanford Junior University
# Copyright (c) 2023 The Regents of the University of California
#
# This file is part of pelicun.
#
# Redistribution and use in source and binary forms, with or without
# modification, are permitted provided that the following conditions are met:
#
# 1. Redistributions of source code must retain the above copyright notice,
# this list of conditions and the following disclaimer.
#
# 2. Redistributions in binary form must reproduce the above copyright notice,
# this list of conditions and the following disclaimer in the documentation
# and/or other materials provided with the distribution.
#
# 3. Neither the name of the copyright holder nor the names of its contributors
# may be used to endorse or promote products derived from this software without
# specific prior written permission.
#
# THIS SOFTWARE IS PROVIDED BY THE COPYRIGHT HOLDERS AND CONTRIBUTORS "AS IS"
# AND ANY EXPRESS OR IMPLIED WARRANTIES, INCLUDING, BUT NOT LIMITED TO, THE
# IMPLIED WARRANTIES OF MERCHANTABILITY AND FITNESS FOR A PARTICULAR PURPOSE
# ARE DISCLAIMED. IN NO EVENT SHALL THE COPYRIGHT HOLDER OR CONTRIBUTORS BE
# LIABLE FOR ANY DIRECT, INDIRECT, INCIDENTAL, SPECIAL, EXEMPLARY, OR
# CONSEQUENTIAL DAMAGES (INCLUDING, BUT NOT LIMITED TO, PROCUREMENT OF
# SUBSTITUTE GOODS OR SERVICES; LOSS OF USE, DATA, OR PROFITS; OR BUSINESS
# INTERRUPTION) HOWEVER CAUSED AND ON ANY THEORY OF LIABILITY, WHETHER IN
# CONTRACT, STRICT LIABILITY, OR TORT (INCLUDING NEGLIGENCE OR OTHERWISE)
# ARISING IN ANY WAY OUT OF THE USE OF THIS SOFTWARE, EVEN IF ADVISED OF THE
# POSSIBILITY OF SUCH DAMAGE.
#
# You should have received a copy of the BSD 3-Clause License along with
# pelicun. If not, see <http://www.opensource.org/licenses/>.
#
# Contributors:
# Adam Zsarnóczay

from __future__ import annotations
<<<<<<< HEAD
=======

>>>>>>> 56da5f69
import pandas as pd

ap_design_level = {1940: 'LC', 1975: 'MC', 2100: 'HC'}
# ap_DesignLevel = {1940: 'PC', 1940: 'LC', 1975: 'MC', 2100: 'HC'}

ap_design_level_w1 = {0: 'LC', 1975: 'MC', 2100: 'HC'}
# ap_DesignLevel_W1 = {0: 'PC', 0: 'LC', 1975: 'MC', 2100: 'HC'}

ap_occupancy = {
    'Other/Unknown': 'RES3',
    'Residential - Single-Family': 'RES1',
    'Residential - Town-Home': 'RES3',
    'Residential - Multi-Family': 'RES3',
    'Residential - Mixed Use': 'RES3',
    'Office': 'COM4',
    'Hotel': 'RES4',
    'School': 'EDU1',
    'Industrial - Light': 'IND2',
    'Industrial - Warehouse': 'IND2',
    'Industrial - Heavy': 'IND1',
    'Retail': 'COM1',
    'Parking': 'COM10',
}

convert_design_level = {
    'High-Code': 'HC',
    'Moderate-Code': 'MC',
    'Low-Code': 'LC',
    'Pre-Code': 'PC',
}


def story_scale(stories, comp_type):  # noqa: C901
    if comp_type == 'NSA':
        if stories == 1:
            return 1.00
        elif stories == 2:
            return 1.22
        elif stories == 3:
            return 1.40
        elif stories == 4:
            return 1.45
        elif stories == 5:
            return 1.50
        elif stories == 6:
            return 1.90
        elif stories == 7:
            return 2.05
        elif stories == 8:
            return 2.15
        elif stories == 9:
            return 2.20
        elif (stories >= 10) and (stories < 30):
            return 2.30 + (stories - 10) * 0.04
        elif stories >= 30:
            return 3.10
        else:
            return 1.0

    elif comp_type in ['S', 'NSD']:
        if stories == 1:
            return 1.45
        elif stories == 2:
            return 1.90
        elif stories == 3:
            return 2.50
        elif stories == 4:
            return 2.75
        elif stories == 5:
            return 3.00
        elif stories in (6, 7, 8):
            return 3.50
        elif stories == 9:
            return 4.50
        elif (stories >= 10) and (stories < 50):
            return 4.50 + (stories - 10) * 0.07
        elif stories >= 50:
            return 7.30
        else:
            return 1.0
    return None


def auto_populate(aim):
    """
    Automatically creates a performance model for story EDP-based Hazus EQ analysis.

    Parameters
    ----------
    AIM: dict
        Asset Information Model - provides features of the asset that can be
        used to infer attributes of the performance model.

    Returns
    -------
    GI_ap: dict
        Extended General Information - extends the GI from the input AIM with
        additional inferred features. These features are typically used in
        intermediate steps during the auto-population and are not required
        for the performance assessment. They are returned to allow reviewing
        how these latent variables affect the final results.
    DL_ap: dict
        Damage and Loss parameters - these define the performance model and
        details of the calculation.
    CMP: DataFrame
        Component assignment - Defines the components (in rows) and their
        location, direction, and quantity (in columns).

    """
    # extract the General Information
    gi = aim.get('GeneralInformation', None)

    if gi is None:
        # TODO: show an error message
        pass

    # initialize the auto-populated GI
    gi_ap = gi.copy()

    asset_type = aim['assetType']
    ground_failure = aim['Applications']['DL']['ApplicationData']['ground_failure']

    if asset_type == 'Buildings':
        # get the building parameters
        bt = gi['StructureType']  # building type

        # get the design level
        dl = gi.get('DesignLevel', None)

        if dl is None:
            # If there is no DesignLevel provided, we assume that the YearBuilt is
            # available
            year_built = gi['YearBuilt']

            design_l = ap_design_level_w1 if 'W1' in bt else ap_design_level

            for year in sorted(design_l.keys()):
                if year_built <= year:
                    dl = design_l[year]
                    break

            gi_ap['DesignLevel'] = dl

        # get the number of stories / height
        stories = gi.get('NumberOfStories', None)

        fg_s = f'STR.{bt}.{dl}'
        fg_nsd = 'NSD'
        fg_nsa = f'NSA.{dl}'

        comp = pd.DataFrame(
            {
                f'{fg_s}': [
                    'ea',
                    'all',
                    '1, 2',
                    f"{story_scale(stories, 'S') / stories / 2.}",
                    'N/A',
                ],
                f'{fg_nsa}': [
                    'ea',
                    'all',
                    0,
                    f"{story_scale(stories, 'NSA') / stories}",
                    'N/A',
                ],
                f'{fg_nsd}': [
                    'ea',
                    'all',
                    '1, 2',
                    f"{story_scale(stories, 'NSD') / stories / 2.}",
                    'N/A',
                ],
            },
            index=['Units', 'Location', 'Direction', 'Theta_0', 'Family'],
        ).T

        # if needed, add components to simulate damage from ground failure
        if ground_failure:
            foundation_type = 'S'

            FG_GF_H = f'GF.H.{foundation_type}'
            FG_GF_V = f'GF.V.{foundation_type}'
            CMP_GF = pd.DataFrame(
                {
                    f'{FG_GF_H}': ['ea', 1, 1, 1, 'N/A'],
                    f'{FG_GF_V}': ['ea', 1, 3, 1, 'N/A'],
                },
                index=['Units', 'Location', 'Direction', 'Theta_0', 'Family'],
            ).T

            comp = pd.concat([comp, CMP_GF], axis=0)

        # get the occupancy class
        if gi['OccupancyClass'] in ap_occupancy:
            occupancy_type = ap_occupancy[gi['OccupancyClass']]
        else:
            occupancy_type = gi['OccupancyClass']

        plan_area = gi.get('PlanArea', 1.0)

        repair_config = {
            'ConsequenceDatabase': 'Hazus Earthquake - Stories',
            'MapApproach': 'Automatic',
            'DecisionVariables': {
                'Cost': True,
                'Carbon': False,
                'Energy': False,
                'Time': False,
            },
        }

        dl_ap = {
            'Asset': {
                'ComponentAssignmentFile': 'CMP_QNT.csv',
                'ComponentDatabase': 'Hazus Earthquake - Stories',
                'NumberOfStories': f'{stories}',
                'OccupancyType': f'{occupancy_type}',
                'PlanArea': str(plan_area),
            },
            'Damage': {'DamageProcess': 'Hazus Earthquake'},
            'Demands': {},
            'Losses': {'Repair': repair_config},
            'Options': {
                'NonDirectionalMultipliers': {'ALL': 1.0},
            },
        }

    else:
        print(
            f'AssetType: {asset_type} is not supported '
            f'in Hazus Earthquake Story-based DL method'
        )

    return gi_ap, dl_ap, comp<|MERGE_RESOLUTION|>--- conflicted
+++ resolved
@@ -37,10 +37,7 @@
 # Adam Zsarnóczay
 
 from __future__ import annotations
-<<<<<<< HEAD
-=======
-
->>>>>>> 56da5f69
+
 import pandas as pd
 
 ap_design_level = {1940: 'LC', 1975: 'MC', 2100: 'HC'}
