--- conflicted
+++ resolved
@@ -36,19 +36,9 @@
 """These are utility functions for the unit and integration tests."""
 
 from __future__ import annotations
-<<<<<<< HEAD
-import pickle
-import os
-
-# pylint: disable=useless-suppression
-# pylint: disable=unused-variable
-# pylint: disable=pointless-statement
-# pylint: disable=missing-return-doc,missing-return-type-doc
-=======
 
 import pickle  # noqa: S403
 from pathlib import Path
->>>>>>> 56da5f69
 
 
 def export_pickle(filepath, obj, makedirs=True) -> None:  # noqa: ANN001, FBT002
