#
# Copyright (c) 2018 Leland Stanford Junior University
# Copyright (c) 2018 The Regents of the University of California
#
# This file is part of pelicun.
#
# Redistribution and use in source and binary forms, with or without
# modification, are permitted provided that the following conditions are met:
#
# 1. Redistributions of source code must retain the above copyright notice,
# this list of conditions and the following disclaimer.
#
# 2. Redistributions in binary form must reproduce the above copyright notice,
# this list of conditions and the following disclaimer in the documentation
# and/or other materials provided with the distribution.
#
# 3. Neither the name of the copyright holder nor the names of its contributors
# may be used to endorse or promote products derived from this software without
# specific prior written permission.
#
# THIS SOFTWARE IS PROVIDED BY THE COPYRIGHT HOLDERS AND CONTRIBUTORS "AS IS"
# AND ANY EXPRESS OR IMPLIED WARRANTIES, INCLUDING, BUT NOT LIMITED TO, THE
# IMPLIED WARRANTIES OF MERCHANTABILITY AND FITNESS FOR A PARTICULAR PURPOSE
# ARE DISCLAIMED. IN NO EVENT SHALL THE COPYRIGHT HOLDER OR CONTRIBUTORS BE
# LIABLE FOR ANY DIRECT, INDIRECT, INCIDENTAL, SPECIAL, EXEMPLARY, OR
# CONSEQUENTIAL DAMAGES (INCLUDING, BUT NOT LIMITED TO, PROCUREMENT OF
# SUBSTITUTE GOODS OR SERVICES; LOSS OF USE, DATA, OR PROFITS; OR BUSINESS
# INTERRUPTION) HOWEVER CAUSED AND ON ANY THEORY OF LIABILITY, WHETHER IN
# CONTRACT, STRICT LIABILITY, OR TORT (INCLUDING NEGLIGENCE OR OTHERWISE)
# ARISING IN ANY WAY OUT OF THE USE OF THIS SOFTWARE, EVEN IF ADVISED OF THE
# POSSIBILITY OF SUCH DAMAGE.
#
# You should have received a copy of the BSD 3-Clause License along with
# pelicun. If not, see <http://www.opensource.org/licenses/>.
#
# Contributors:
# Adam Zsarnóczay
# John Vouvakis Manousakis

"""
A utility script for detecting duplicated blocks of lines across
Python test files.
"""

from __future__ import annotations
<<<<<<< HEAD
from glob2 import glob  # type: ignore

# pylint: disable=missing-any-param-doc
=======
>>>>>>> 56da5f69

from pathlib import Path

from glob2 import glob  # type: ignore


def main(file: str) -> None:
    """
    Identifies and displays repeated consecutive line blocks within a
    file, including their line numbers.

    Parameters
    ----------
    file: str
        Path to the file to be checked for duplicates.

    """
    # file = 'tests/test_uq.py'
    group = 15  # find repeated blocks this many lines

    with Path(file).open(encoding='utf-8') as f:
        contents = f.readlines()
    num_lines = len(contents)
    for i in range(0, num_lines, group):
        glines = contents[i : i + group]
        for j in range(i + 1, num_lines):
            jlines = contents[j : j + group]
            if glines == jlines:
                print(f'{i, j}: ')  # noqa: T201
                for k in range(group):
                    print(f'    {jlines[k]}', end='')  # noqa: T201
                print()  # noqa: T201


def all_test_files() -> None:
    """
    Searches for all Python test files in the 'tests' directory and
    runs the main function to find and print repeated line blocks in each file.
    """
    test_files = glob('tests/*.py')
    for file in test_files:
        print()  # noqa: T201
        print(file)  # noqa: T201
        print()  # noqa: T201
        main(file)


if __name__ == '__main__':
    all_test_files()<|MERGE_RESOLUTION|>--- conflicted
+++ resolved
@@ -43,12 +43,6 @@
 """
 
 from __future__ import annotations
-<<<<<<< HEAD
-from glob2 import glob  # type: ignore
-
-# pylint: disable=missing-any-param-doc
-=======
->>>>>>> 56da5f69
 
 from pathlib import Path
 
