--- conflicted
+++ resolved
@@ -42,1508 +42,6 @@
 
 from __future__ import annotations
 
-<<<<<<< HEAD
-    LossModel
-
-"""
-
-from __future__ import annotations
-from typing import TYPE_CHECKING
-from itertools import product
-from collections import defaultdict
-import numpy as np
-import pandas as pd
-from scipy.interpolate import RegularGridInterpolator
-from pelicun.model.pelicun_model import PelicunModel
-from pelicun.model.demand_model import _get_required_demand_type
-from pelicun.model.demand_model import _assemble_required_demand_data
-from pelicun.model.demand_model import _verify_edps_available
-from pelicun import base
-from pelicun import uq
-from pelicun import file_io
-
-if TYPE_CHECKING:
-    from pelicun.assessment import Assessment
-
-idx = base.idx
-
-
-class LossModel(PelicunModel):
-    """
-    Manages loss information used in assessments.
-
-    Contains a loss model for components with Damage States (DS) and
-    one for components with Loss Functions (LF).
-
-    """
-
-    __slots__ = ['ds_model', 'lf_model']
-
-    def __init__(
-        self,
-        assessment: Assessment,
-        decision_variables: tuple[str, ...] = ('Carbon', 'Cost', 'Energy', 'Time'),
-    ):
-        """
-        Initializes LossModel objects.
-
-        Parameters
-        ----------
-        assessment: pelicun.Assessment
-            Parent assessment
-        decision_variables: tuple
-            Defines the decision variables to be included in the loss
-            calculations. Defaults to those supported, but fewer can be
-            used if desired. When fewer are used, the loss parameters for
-            those not used will not be required.
-
-        """
-        super().__init__(assessment)
-
-        self.ds_model: RepairModel_DS = RepairModel_DS(assessment)
-        self.lf_model: RepairModel_LF = RepairModel_LF(assessment)
-        self._loss_map = None
-        self.decision_variables = decision_variables
-
-    @property
-    def sample(self):
-        """
-        <backwards compatibility>
-
-        Returns
-        -------
-        pd.DataFrame
-            The damage state-driven component loss sample.
-
-        """
-        self.log.warn(
-            '`{loss model}.sample` is deprecated and will be dropped in '
-            'future versions of pelicun. '
-            'Please use `{loss model}.ds_model.sample` '
-            'or `{loss model}.lf_model.sample` instead. '
-            'Now returning {loss model}.ds_model.sample`.'
-        )
-        return self.ds_model.sample
-
-    @property
-    def decision_variables(self):
-        """
-        Retrieves the decision variables to be used in the loss
-        calculations.
-
-        Returns
-        -------
-        tuple
-            Decision variables.
-        """
-        # pick the object from one of the models
-        # it's the same for the other(s).
-        return self.ds_model.decision_variables
-
-    @decision_variables.setter
-    def decision_variables(self, decision_variables):
-        """
-        Sets the decision variables to be used in the loss
-        calculations.
-
-        Supported: {`Cost`, `Time`, `Energy`, `Carbon`}.
-        Could also be any other string, as long as the provided loss
-        parameters contain that decision variable.
-
-        """
-        # assign the same DVs to the included loss models.
-        for model in self._loss_models:
-            model.decision_variables = decision_variables
-
-    def add_loss_map(
-        self,
-        loss_map_path: str | pd.DataFrame | None = None,
-        loss_map_policy: str | None = None,
-    ) -> None:
-        """
-        Add a loss map to the loss model. A loss map defines what loss
-        parameter definition should be used for each component ID in
-        the asset model.
-
-        Parameters
-        ----------
-        loss_map_path: str or pd.DataFrame or None
-            Path to a csv file or DataFrame object that maps
-            components IDs to their loss parameter definitions.
-        loss_map_policy: str or None
-            If None, does not modify the loss map.
-            If set to `fill`, each component ID that is present in
-            the asset model but not in the loss map is mapped to
-            itself, but `excessiveRID` is excluded.
-            If set to `fill_all`, each component ID that is present in
-            the asset model but not in the loss map is mapped to
-            itself without exceptions.
-
-
-        Raises
-        ------
-        ValueError
-            If both arguments are None.
-
-        """
-
-        self.log.msg('Loading loss map...')
-
-        # If no loss map is provided and no default is requested,
-        # there is no loss map and we can't proceed.
-        if loss_map_path is None and loss_map_policy is None:
-            raise ValueError(
-                'Please provide a loss map and/or a loss map extension policy.'
-            )
-
-        # get a list of unique component IDs
-        cmp_set = self._asmnt.asset.list_unique_component_ids(as_set=True)
-
-        if loss_map_path is not None:
-            self.log.msg('Loss map is provided.', prepend_timestamp=False)
-            # Read the loss map into a variable
-            loss_map = file_io.load_data(
-                loss_map_path,
-                None,
-                orientation=1,
-                reindex=False,
-                log=self._asmnt.log,
-            )
-            # <backwards compatibility>
-            if np.any(['DMG' in x for x in loss_map.index]):
-                self.log.warn(
-                    'The `DMG-` flag in the loss_map index is deprecated '
-                    'and no longer necessary. '
-                    'Please do not prepend `DMG-` before the component '
-                    'names in the loss map.'
-                )
-                loss_map.index = pd.Index([x[1] for x in loss_map.index])
-
-        else:
-            self.log.msg('Using default loss map.', prepend_timestamp=False)
-            # Instantiate an empty loss map.
-            loss_map = pd.DataFrame({'Repair': pd.Series(dtype='object')})
-            loss_map.index = loss_map.index.astype('object')
-
-        if loss_map_policy in {'fill', 'fill_all'}:
-            # Populate missing rows with cmp_id -> cmp_id
-            for component in cmp_set:
-                if component not in loss_map.index:
-                    if loss_map_policy == 'fill' and component == 'excessiveRID':
-                        continue
-                    loss_map.loc[component, :] = component
-
-        elif loss_map_policy is None:
-            # Don't do anything.
-            pass
-
-        # TODO: add other loss map policies.
-        else:
-            raise ValueError(f'Unknown loss map policy: `{loss_map_policy}`.')
-
-        # Assign the loss map to the available loss models
-        self._loss_map = loss_map
-
-        self.log.msg('Loss map loaded successfully.', prepend_timestamp=True)
-
-    def load_model(
-        self,
-        data_paths: list[str | pd.DataFrame],
-        loss_map: str | pd.DataFrame,
-        decision_variables: tuple[str, ...] | None = None,
-    ) -> None:
-        """
-        <backwards compatibility>
-
-        """
-        self.log.warn(
-            '`load_model` is deprecated and will be dropped in '
-            'future versions of pelicun. '
-            'Please use `load_model_parameters` instead.'
-        )
-        self.add_loss_map(loss_map)
-        self.load_model_parameters(data_paths, decision_variables)
-
-    def load_model_parameters(
-        self,
-        data_paths: list[str | pd.DataFrame],
-        decision_variables: tuple[str, ...] | None = None,
-    ) -> None:
-        """
-        Load loss model parameters.
-
-        Parameters
-        ----------
-        data_paths: list of (string | DataFrame)
-            List of paths to data or files with loss model
-            information. Default XY datasets can be accessed as
-            PelicunDefault/XY. Order matters. Parameters defined in
-            prior elements in the list take precedence over the same
-            parameters in subsequent data paths. I.e., place the
-            Default datasets in the back.
-
-        Raises
-        ------
-        ValueError
-            If the method can't parse the loss parameters in the
-            specified paths.
-
-        """
-
-        if decision_variables is not None:
-            # <backwards compatibility>
-            self.decision_variables = set(decision_variables)
-            self.log.warn(
-                'The `decision_variables` argument has been removed. '
-                'Please set your desired decision variables like so: '
-                '{assessment object}.loss.decision_variables '
-                '= (\'dv1\', \'dv2\', ...) before calling '
-                '{assessment object}.add_loss_map().'
-            )
-
-        self.log.div()
-        self.log.msg('Loading loss parameters...')
-
-        # replace `PelicunDefault/` flag with default data path
-        data_paths = file_io.substitute_default_path(data_paths)
-
-        #
-        # load loss parameter data into the models
-        #
-
-        for data_path in data_paths:
-            if 'bldg_repair_DB' in data_path:
-                data_path = data_path.replace('bldg_repair_DB', 'loss_repair_DB')
-                self.log.warn(
-                    '`bldg_repair_DB` is deprecated and will '
-                    'be dropped in future versions of pelicun. '
-                    'Please use `loss_repair_DB` instead.'
-                )
-            data = file_io.load_data(
-                data_path, None, orientation=1, reindex=False, log=self._asmnt.log
-            )
-            # determine if the loss model parameters are for damage
-            # states or loss functions
-            if _is_for_ds_model(data):
-                self.ds_model._load_model_parameters(data)
-            elif _is_for_lf_model(data):
-                self.lf_model._load_model_parameters(data)
-            else:
-                raise ValueError(f'Invalid loss model parameters: {data_path}')
-
-        self.log.msg(
-            'Loss model parameters loaded successfully.', prepend_timestamp=False
-        )
-
-        #
-        # remove items
-        #
-
-        self.log.msg(
-            'Removing unused loss model parameters.', prepend_timestamp=False
-        )
-
-        for loss_model in self._loss_models:
-            # drop unused loss parameter definitions
-            loss_model._drop_unused_loss_parameters(self._loss_map)
-            # remove components with incomplete loss parameters
-            loss_model._remove_incomplete_components()
-
-        # drop unused damage state columns
-        self.ds_model._drop_unused_damage_states()
-
-        #
-        # convert units
-        #
-
-        self.log.msg(
-            'Converting loss model parameter units.', prepend_timestamp=False
-        )
-        for loss_model in self._loss_models:
-            loss_model._convert_loss_parameter_units()
-
-        #
-        # verify loss parameter availability
-        #
-
-        self.log.msg(
-            'Checking loss model parameter '
-            'availability for all components in the asset model.',
-            prepend_timestamp=False,
-        )
-        self._ensure_loss_parameter_availability()
-
-    def calculate(self) -> None:
-        """
-        Calculate the loss of each component block.
-
-        Note: This method simply calculates the loss of each component
-        block without any special treatment to `replacement`
-        consequences. This can be done at a later step with the
-        `aggregate_losses` method.
-
-        Raises
-        ------
-        ValueError
-            If the size of the demand sample and the damage sample
-            don't match.
-
-        """
-        self.log.div()
-        self.log.msg('Calculating losses...')
-
-        # Get the damaged quantities in each damage state for each
-        # component of interest.
-        # TODO: FIND A WAY to avoid making a copy of this.
-        demand = self._asmnt.demand.sample
-        demand_offset = self._asmnt.options.demand_offset
-        nondirectional_multipliers = self._asmnt.options.nondir_multi_dict
-        cmp_sample = self._asmnt.asset.cmp_sample.to_dict('series')
-        cmp_marginal_params = self._asmnt.asset.cmp_marginal_params
-        if self._asmnt.damage.ds_model.sample is not None:
-            dmg_quantities = self._asmnt.damage.ds_model.sample.copy()
-            if len(demand) != len(dmg_quantities):
-                raise ValueError(
-                    f'The demand sample contains {len(demand)} realizations, '
-                    f'but the damage sample contains {len(dmg_quantities)}. '
-                    f'Loss calculation cannot proceed when '
-                    f'these numbers are different. '
-                )
-            self.ds_model._calculate(dmg_quantities)
-
-        self.lf_model._calculate(
-            demand,
-            cmp_sample,
-            cmp_marginal_params,
-            demand_offset,
-            nondirectional_multipliers,
-        )
-
-        self.log.msg("Loss calculation successful.")
-
-    def consequence_scaling(self, scaling_specification: str) -> None:
-        """
-        Applies scaling factors to the loss sample according to the
-        given scaling specification.
-
-        The scaling specification should be a path to a CSV file. It
-        should contain a `Decision Variable` column with a specified
-        decision variable in each row. Other optional columns are
-        `Component`, `Location`, `Direction`. Each row acts as an
-        independent scaling operation, with the scaling factor defined
-        in the `Scaling Factor` column, which is required. If any
-        value is missing in the optional columns, it is assumed that
-        the scaling factor should be applied to all entries of the
-        loss sample where the other column values match. For example,
-        if the specification has a single row with `Decision Variable`
-        set to 'Cost', `Scaling Factor` set to 2.0, and no other
-        columns, this will double the 'Cost' DV. If instead `Location`
-        was also set to `1`, it would double the Cost of all
-        components that have that location. The columns `Location` and
-        `Direction` can contain ranges, like this: `1--3` means
-        `1`, `2`, and `3`. If a range is used in both `Location` and
-        `Direction`, the factor of that row will be applied once to
-        all combinations.
-
-        Parameters
-        ----------
-        scaling_specification: str
-            Path to a CSV file containing the scaling specification.
-
-        Raises
-        ------
-        ValueError
-            If required columns are missing or contain NaNs.
-
-        """
-
-        # Specify expected dtypes from the start.
-        dtypes = {
-            'Decision Variable': 'str',
-            'Component': 'str',
-            'Location': 'str',
-            'Direction': 'str',
-            'Scaling Factor': 'float64',
-        }
-
-        scaling_specification_df = pd.read_csv(scaling_specification, dtype=dtypes)
-
-        if (
-            'Decision Variable' not in scaling_specification_df.columns
-            or scaling_specification_df['Decision Variable'].isna().any()
-        ):
-            raise ValueError(
-                'The `Decision Variable` column is missing '
-                'from the scaling specification or contains NaN values.'
-            )
-        if (
-            'Scaling Factor' not in scaling_specification_df.columns
-            or scaling_specification_df['Scaling Factor'].isna().any()
-        ):
-            raise ValueError(
-                'The `Scaling Factor` column is missing '
-                'from the scaling specification or contains NaN values.'
-            )
-
-        # Add missing optional columns with NaN values
-        optional_cols = ['Component', 'Location', 'Direction']
-        for col in optional_cols:
-            if col not in scaling_specification_df.columns:
-                scaling_specification_df[col] = np.nan
-
-        # Rename the columns to the internally used values
-        name_map = {
-            'Decision Variable': 'dv',
-            'Component': 'dmg',
-            'Location': 'loc',
-            'Direction': 'dir',
-            'Scaling Factor': 'scaling',
-        }
-        scaling_specification_df.rename(columns=name_map, inplace=True)
-
-        # Expand ranges in 'loc' and 'dir'
-        def _expand_range(col):
-            if pd.isna(col):
-                return [col]
-            if '--' in col:
-                start, end = [int(x) for x in col.split('--')]
-                return [str(x) for x in range(start, end + 1)]
-            return [col]
-
-        # Generate all combinations of loc and dir ranges
-        expanded_df = scaling_specification_df.apply(
-            lambda row: pd.DataFrame(
-                list(product(_expand_range(row['loc']), _expand_range(row['dir']))),
-                columns=['loc', 'dir'],
-            ).assign(dv=row['dv'], dmg=row['dmg'], scaling=row['scaling']),
-            axis=1,
-        )
-
-        expanded_df = pd.concat(expanded_df.values)
-
-        # Now, for each unique combination in expanded_df, apply
-        # consequence scaling
-        for _, row in expanded_df.iterrows():
-            scaling_conditions = {
-                k: row[k] for k in ('dv', 'dmg', 'loc', 'dir') if not pd.isna(row[k])
-            }
-            self._apply_consequence_scaling(
-                scaling_conditions, row['scaling'], raise_missing=False
-            )
-
-    def _apply_consequence_scaling(
-        self,
-        scaling_conditions: dict,
-        scaling_factor: float,
-        raise_missing: bool = True,
-    ) -> None:
-        """
-        Applies a scaling factor to selected columns of the loss
-        samples.
-
-        The scaling conditions are passed as a dictionary mapping
-        level names with their required value for the condition to be
-        met. It has to contain `dv` as one of its keys, defining the
-        decision variable where the factors should be applied. Other
-        valid levels include:
-        - `dmg`: containing a source component name,
-        - `loc`: containing a location,
-        - `dir`: containing a direction,
-        - `uid`: containing a Unique Component ID (UID).
-
-        If any of the keys is missing, it is assumed that the scaling
-        factor should be applied to all relevant consequences (those
-        matching the remaining values of the hierarchical index).
-
-        Parameters
-        ----------
-        scaling_conditions: dict
-            A dictionary mapping level names with a single value. Only the
-            rows where the index levels have the provided values will be
-            affected. The dictionary can be empty, in which case all rows
-            will be affected, or contain only some levels and values, in
-            which case only the matching rows will be affected.
-        scaling_factor: float
-            Scaling factor to use.
-
-        Raises
-        ------
-        ValueError
-            If the scaling_conditions dictionary does not contain a
-            `dv` key.
-
-        """
-
-        # make sure we won't apply the same factor to all DVs at once,
-        # highly unlikely anyone would actually want to do this.
-        if 'dv' not in scaling_conditions:
-            raise ValueError(
-                'The index of the `scaling_conditions` dictionary '
-                'should contain a level named `dv` listing the '
-                'relevant decision variable.'
-            )
-
-        for model in self._loss_models:
-
-            # check if it's empty
-            if model.sample is None:
-                continue
-
-            # ensure the levels exist (but don't check if specified
-            # values exist yet)
-            for name in scaling_conditions:
-                if name not in model.sample.columns.names:
-                    raise ValueError(
-                        f'`scaling_conditions` contains an unknown level: `{name}`.'
-                    )
-
-            # apply scaling factors
-            base.multiply_factor_multiple_levels(
-                model.sample,
-                scaling_conditions,
-                scaling_factor,
-                axis=1,
-                raise_missing=raise_missing,
-            )
-
-    def save_sample(
-        self, filepath: str | None = None, save_units: bool = False
-    ) -> None | tuple[pd.DataFrame, pd.Series]:
-        """
-        <backwards compatibility>
-
-        Saves the sample of the `ds_model`.
-
-        Returns
-        -------
-        tuple
-            The output of {loss model}.ds_model.save_sample.
-
-        """
-        self.log.warn(
-            '`{loss model}.save_sample` is deprecated and will raise '
-            'in future versions of pelicun. Please use '
-            '{loss model}.ds_model.save_sample instead.'
-        )
-        return self.ds_model.save_sample(filepath=filepath, save_units=save_units)
-
-    def load_sample(self, filepath: str | pd.DataFrame) -> None:
-        """
-        <backwards compatibility>
-
-        Saves the sample of the `ds_model`.
-
-        """
-        self.log.warn(
-            '`{loss model}.load_sample` is deprecated and will raise '
-            'in future versions of pelicun. Please use '
-            '{loss model}.ds_model.load_sample instead.'
-        )
-        self.ds_model.load_sample(filepath=filepath)
-
-    def aggregate_losses(
-        self,
-        replacement_thresholds: dict | None = None,
-        loss_combination: dict | None = None,
-        future: bool = False,
-    ) -> pd.DataFrame | tuple[pd.DataFrame, pd.DataFrame]:
-        """
-        Aggregates the losses produced by each component.
-
-        Parameters
-        ----------
-        replacement_thresholds: dict, optional
-            Dictionary defining a building replacement threshold for
-            any desired decision variable. If the aggregated value for
-            the decision variable conditioned on no replacement
-            exceeds the threshold, then replacement is triggered. This
-            can happen for multuple decision variables at the same
-            realization. The consequence keyword `replacement` is
-            reserved to represent exclusive triggering of the
-            replacement consequences, and other consequences are
-            ignored for those realizations where replacement is
-            triggered. If the dictionary is empty, then `replacement`
-            is still treated as an exclusive consequence (other
-            consequences are set to zero when replacement is nonzero)
-            but it is not being additinally triggered by the
-            exceedance of any thresholds. If not None, then the
-            aggregated loss sample conains an additional column with
-            information on whether replacement was already present or
-            triggered by a threshold exceedance for each realization.
-        loss_combination: dict, optional
-            Dictionary defining how losses for specific components
-            should be aggregated for a given decision variable. It has
-            the following structure: {`dv`: {(`c1`, `c2`): `arr`,
-            ...}, ...}, where `dv` is some decision variable, (`c1`,
-            `c2`) is a tuple defining a component pair, `arr` is a NxN
-            numpy array defining a combination table, and `...` means
-            that more key-value pairs with the same schema can exist
-            in the dictionaries.  The loss sample is expected to
-            contain columns that include both `c1` and `c2` listed as
-            the component. The combination is applied to all pairs of
-            columns where the components are `c1` and `c2`, and all of
-            the rest of the multiindex levels match (`loc`, `dir`,
-            `uid`). This means, for example, that when combining wind
-            and flood losses, the asset model should contain both a
-            wind and a flood component defined at the same
-            location-direction.  `arr` can also be an M-dimensional
-            numpy array where each dimension has length N (NxNx...xN).
-            This structure allows for the loss combination of M
-            components.  In this case the (`c1`, `c2`) tuple should
-            contain M elements instead of two.
-
-        Note
-        ----
-        Regardless of the value of the arguments, this method does not
-        alter the state of the loss model, i.e., it does not modify
-        the values of the `.sample` attributes.
-
-        Returns
-        -------
-        tuple
-            Dataframe with the aggregated loss of each realization,
-            and another boolean dataframe with information on which DV
-            thresholds were exceeded in each realization, triggering
-            replacement. If no thresholds are specified it only
-            contains False values.
-
-        Raises
-        ------
-        ValueError
-            When inputs are invalid.
-
-        """
-
-        # TODO
-        # When we start working on the documentation, simplify the
-        # docstring above and point the relevant detailed section in
-        # the documentation.
-
-        # validate input
-        if replacement_thresholds is not None:
-            self._validate_input_replacement_thresholds(replacement_thresholds)
-        # validate loss_combination input
-        if loss_combination is not None:
-            self._validate_input_loss_combination(loss_combination)
-
-        #
-        # operate on copes of the loss samples to avoid altering them.
-        #
-
-        if self.ds_model.sample is not None:
-            ds_sample = self.ds_model.sample.copy()
-        else:
-            ds_sample = None
-        if self.lf_model.sample is not None:
-            lf_sample = self.lf_model.sample.copy()
-        else:
-            lf_sample = None
-
-        def _construct_columns():
-            columns = [
-                f'repair_{x.lower()}' for x in self.decision_variables if x != 'Time'
-            ]
-            # Note: The `Time` DV gets special treatment.
-            # create the summary DF
-            if 'Time' in self.decision_variables:
-                columns.extend(('repair_time-sequential', 'repair_time-parallel'))
-            return columns
-
-        if ds_sample is None and lf_sample is None:
-            self.log.msg("There are no losses.")
-            df_agg = pd.DataFrame(0.00, index=[0], columns=_construct_columns())
-            return df_agg
-
-        #
-        #  handle `replacement`, regardless of whether
-        # `replacement_thresholds` is empty. (if `replacement`
-        # occurs, we ignore the losses from other componnets)
-        #
-
-        if ds_sample is not None:
-            self._make_replacement_exclusive(ds_sample, lf_sample)
-
-        #
-        # combine samples
-        #
-
-        # levels to preserve (this aggregates `ds` for the ds_model)
-        column_levels = ['dv', 'loss', 'dmg', 'loc', 'dir', 'uid']
-        samples = [
-            sample.groupby(by=column_levels, axis=1).sum()
-            for sample in (ds_sample, lf_sample)
-            if sample is not None
-        ]
-        sample = pd.concat(samples, axis=1)
-
-        #
-        # perform loss combinations (special non-additive
-        # aggregations, e.g., Wind + Flood)
-        #
-
-        if loss_combination is not None:
-            sample = self._apply_loss_combinations(loss_combination, sample)
-
-        #
-        # consider replacement threshold values
-        #
-
-        # extract replacement loss realization values from the RV
-        # registry of the `ds_model`.
-        replacement_loss_values = {}
-        if replacement_thresholds is not None:
-            for dv in replacement_thresholds:
-                replacement_loss_values[dv] = self.ds_model.RV_reg.RV[
-                    f'{dv}-replacement-0-0-0-0'
-                ]
-
-        sample, exceedance_bool_df = self._apply_replacement_thresholds(
-            sample, replacement_thresholds, replacement_loss_values
-        )
-
-        # Sum-up component losses
-        df_agg = self._aggregate_sample(sample, _construct_columns())
-
-        if not future:
-            self.log.warn(
-                '`aggregate_losses` has been expanded to support the '
-                'consideration of the exceedance of loss threshold '
-                'values leading to asset replacement '
-                '(like excessive repair costs). The new implementation '
-                'returns a tuple where the first element is the '
-                'aggregated losses and the second contains information '
-                'on which decision variables triggered replacement '
-                'considering the specified replacement trhesholds. '
-                'To obtain the new output and silence this warning, '
-                'please specify `future=True` as an argument to this method.'
-            )
-            return df_agg
-
-        return df_agg, exceedance_bool_df
-
-    def _validate_input_loss_combination(self, loss_combination: dict) -> None:
-        for dv, combinations in loss_combination.items():
-            if dv not in self.decision_variables:
-                raise ValueError(
-                    f'`loss_combination` contains the key '
-                    f'`{dv}` which is not found in the active '
-                    f'decision variables. These are: '
-                    f'{self.decision_variables}.'
-                )
-            for components, array in combinations.items():
-                if not isinstance(components, tuple):
-                    raise ValueError(
-                        f'Invalid type for components in loss combination '
-                        f'for `{dv}`: {type(components)}. It should be a tuple.'
-                    )
-                if not all(isinstance(c, str) for c in components):
-                    raise ValueError(
-                        f'All elements of the components tuple in loss '
-                        f'combination for `{dv}` should be strings.'
-                    )
-                if not isinstance(array, np.ndarray):
-                    raise ValueError(
-                        f'Invalid type for array in loss combination '
-                        f'for `{dv}`: {type(array)}. It should be a numpy array.'
-                    )
-
-    def _validate_input_replacement_thresholds(
-        self, replacement_thresholds: dict
-    ) -> None:
-        for key, _value in replacement_thresholds.items():
-            if key not in self.decision_variables:
-                raise ValueError(
-                    f'`replacement_thresholds` contains the key '
-                    f'`{key}` which is not found in the active '
-                    f'decision variables. These are: '
-                    f'{self.decision_variables}.'
-                )
-            if not isinstance(_value, (float, int)):
-                raise ValueError(
-                    f'Invalid type for replacement threshold of '
-                    f'`{key}`: {type(_value)}. It should be a float.'
-                )
-
-    def _apply_loss_combinations(
-        self, loss_combination: dict, sample: pd.DataFrame
-    ) -> pd.DataFrame:
-        """
-        Performs non-additive loss combinations of specified
-        components.
-
-        This function deconstructs the loss combination arrays,
-        identifies the combinable components, and applies the
-        specified loss combinations to the sample data. The
-        transformed sample, including the combined columns, is
-        returned as a new DataFrame.
-
-        Parameters
-        ----------
-        loss_combination : dict
-            A dictionary containing the loss combination
-            information. The structure is nested dictionaries where
-            the outer keys are decision variables, inner keys are
-            components to combine, and the values are array objects
-            representing the combination data.
-
-        sample : pandas.DataFrame
-            The input DataFrame containing the sample data. The
-            columns are assumed to be a MultiIndex with at least the
-            levels (decision_variable, loss_id, component_id,
-            location, direction, uid).
-
-        Returns
-        -------
-        pandas.DataFrame
-            A new DataFrame with the combined loss data.
-
-        """
-
-        # deconstruct combination arrays to extract the input domains
-        loss_combination_converted = self._deconstruct_loss_combination_arrays(
-            loss_combination
-        )
-
-        # initialize variables
-
-        # sample as dictionary for fast column retrieval
-        dsample = {col: sample[col] for col in sample.columns}
-
-        # Transformed sample (includes the combined columns), as
-        # dictionary. Will be turned into a dataframe in the end.
-        # This avoids manipulating the original sample dataframe which
-        # would be slow.
-        dcsample = {}
-
-        # add columns to the new sample dictionary.
-        # those that should be combined
-        self._loss_combination_add_combinable(
-            dsample, loss_combination_converted, dcsample
-        )
-        # and the remaining
-        for col in dsample:
-            dcsample[col] = dsample[col]
-
-        # turn into a dataframe
-        sample = pd.DataFrame(dcsample).rename_axis(columns=sample.columns.names)
-        return sample
-
-    def _loss_combination_add_combinable(
-        self, dsample: dict, loss_combination_converted: dict, dcsample: dict
-    ) -> None:
-        """
-        Adds combinable loss data.
-
-        This function identifies groups of `loc`-`dir`-`uid` that can
-        be combined for each decision variable and computes the
-        combined loss using interpolation functions. It modifies the
-        given datasets `dsample` and `dcsample` in-place, removing
-        combinable columns from dsample and adding the combined losses
-        to dcsample.
-
-        Parameters
-        ----------
-        dsample : dict
-            A dictionary representing the loss sample data, where keys
-            are tuples of the form (decision_variable, loss_id,
-            component_id, location, direction, uid) and values are the
-            corresponding data arrays.
-
-        loss_combination_converted : dict
-            A dictionary containing loss combination data. The
-            structure is nested dictionaries where the outer keys are
-            decision variables, inner keys are components to combine,
-            and the values are tuples of combination parameters
-            (domains and reference values).
-
-        dcsample : dict
-            A dictionary to store the combined loss data, where keys
-            are tuples of the form (decision_variable, 'combination',
-            combined_component_string, location, direction, uid) and
-            values are the combined loss data arrays.
-
-        """
-        dmg_to_loss = self._map_component_ids_to_loss_ids(dsample)
-
-        # identify all `loc`-`dir`-`uid`s that can be grouped for each
-        # decision variable.
-        potential_groups = self._identify_potential_groups(dsample)
-
-        # cache already defined interpolation functions. This obviates
-        # the need to define all of them and we can just define them
-        # on the spot when needed, and reuse them if available.
-        interpolation_function_cache = {}
-
-        for (
-            decision_variable,
-            combination_data,
-        ) in loss_combination_converted.items():
-            for (
-                components_to_combine,
-                combination_parameters,
-            ) in combination_data.items():
-                # determine if the components to combine are part of
-                # an available group
-                target_group = None
-                for available_group in potential_groups[decision_variable]:
-                    # check if `components_to_combine` is a subset of
-                    # that available group
-                    if frozenset(components_to_combine) <= available_group:
-                        target_group = available_group
-                        break
-                # construct relevant loss sample columns
-                for loc_dir_uid in potential_groups[decision_variable][target_group]:
-                    cols = [
-                        (decision_variable, dmg_to_loss[x], x, *loc_dir_uid)
-                        for x in target_group
-                    ]
-                    values = np.column_stack([dsample[col] for col in cols])
-                    # define/get interpolation function
-                    if (
-                        interpolation_function_cache.get(components_to_combine)
-                        is not None
-                    ):
-                        interp_func = interpolation_function_cache.get(
-                            components_to_combine
-                        )
-                    else:
-                        domains, reference_values = combination_parameters
-                        interp_func = RegularGridInterpolator(
-                            domains, reference_values
-                        )
-                    combined_loss = interp_func(values)
-                    combined_loss_col = (
-                        decision_variable,
-                        'combination',
-                        '(' + ', '.join(components_to_combine) + ')',
-                        *loc_dir_uid,
-                    )
-                    dcsample[combined_loss_col] = combined_loss
-                    for col in cols:
-                        dsample.pop(col)
-
-    def _identify_potential_groups(self, dsample: dict) -> dict:
-        """
-        Identifies potential groups of `loc`-`dir`-`uid` for each
-        decision variable.
-
-        This function identifies all combinations of `loc`-`dir`-`uid`
-        that can be grouped for each decision variable based on the
-        provided data sample.
-
-        Parameters
-        ----------
-        dsample : iterable
-            An iterable where each containing tuple contains
-            information about the components and their attributes. The
-            expected format of each tuple is (decision_variable,
-            loss_id, component_id, location, direction, uid).
-
-        Returns
-        -------
-        dict
-            A dictionary where keys are decision variables and values
-            are nested dictionaries. The nested dictionaries map
-            frozensets of component IDs to lists of (location,
-            direction, uid) tuples.
-
-        """
-        grouped = defaultdict(defaultdict(list).copy)
-        for col in dsample:
-            c_dv, _, c_dmg, c_loc, c_dir, c_uid = col
-            grouped[c_dv][c_loc, c_dir, c_uid].append(c_dmg)
-        # invert so that we have component sets mapped to
-        # `loc`-`dir`-`uid`s.
-        inverted = defaultdict(defaultdict(list).copy)
-        for c_dv in grouped:
-            for loc_dir_uid, component_set in grouped[c_dv].items():
-                inverted[c_dv][frozenset(component_set)].append(loc_dir_uid)
-        return inverted
-
-    def _map_component_ids_to_loss_ids(self, dsample: dict) -> dict:
-        """
-        Maps component IDs to loss IDs.
-
-        This function maps components to losses based on the loss
-        sample's columns. It assumes that multiple component IDs can
-        have the same loss ID, but the same component ID cannot have
-        multiple loss IDs.
-
-        Parameters
-        ----------
-        dsample : tuple dictionary keys
-            Each tuple contains information about the components and
-            corresponding losses.
-
-        Returns
-        -------
-        dict
-            A dictionary where keys are component IDs and values are
-            loss IDs.
-
-        """
-        dmg_to_loss = {}
-        for col in dsample:
-            c_loss = col[1]
-            c_dmg = col[2]
-            dmg_to_loss[c_dmg] = c_loss
-        return dmg_to_loss
-
-    def _deconstruct_loss_combination_arrays(self, loss_combination: dict) -> dict:
-        """
-        Deconstruct loss combination arrays.
-
-        This function converts a nested dictionary of loss combination
-        arrays into a format suitable for further processing. It
-        extracts the array values and the index information from each
-        array.
-
-        Parameters
-        ----------
-        loss_combination : dict
-           A dictionary where keys are decision variables and values
-           are another dictionary. The inner dictionary has keys as
-           components to combine and values as numpy array
-           objects representing the combination data.
-
-        Returns
-        -------
-        dict
-            A dictionary with the same structure as the input
-            `loss_combination`.  For each decision variable and
-            component combination, the array is replaced with a
-            tuple containing the combination domain and the combination
-            array itself.
-
-        """
-        loss_combination_converted = {}
-        for decision_variable, combination_data in loss_combination.items():
-            loss_combination_converted[decision_variable] = {}
-            for (
-                components_to_combine,
-                combination_array,
-            ) in combination_data.items():
-                combination_index = (
-                    combination_array[:, 0],
-                    combination_array[0, :],
-                )
-                loss_combination_converted[decision_variable][
-                    components_to_combine
-                ] = (
-                    combination_index,
-                    combination_array,
-                )
-        return loss_combination_converted
-
-    def _aggregate_sample(self, sample: pd.DataFrame, columns: list) -> pd.DataFrame:
-        """
-        Sums up component losses.
-
-        """
-        df_agg = pd.DataFrame(index=sample.index, columns=columns)
-        # group results by DV type and location
-        aggregated = sample.groupby(level=['dv', 'loc'], axis=1).sum()
-
-        for decision_variable in self.decision_variables:
-
-            # Time
-            if decision_variable == 'Time' and 'Time' in aggregated.columns:
-                df_agg['repair_time-sequential'] = aggregated['Time'].sum(axis=1)
-
-                df_agg['repair_time-parallel'] = aggregated['Time'].max(axis=1)
-            elif decision_variable == 'Time' and 'Time' not in aggregated.columns:
-                df_agg = df_agg.drop(
-                    ['repair_time-parallel', 'repair_time-sequential'], axis=1
-                )
-            # All other
-            elif decision_variable in aggregated.columns:
-                df_agg[f'repair_{decision_variable.lower()}'] = aggregated[
-                    decision_variable
-                ].sum(axis=1)
-            else:
-                df_agg = df_agg.drop(f'repair_{decision_variable.lower()}', axis=1)
-
-        cmp_units = {}
-        if self.ds_model.loss_params is not None:
-            cmp_units.update(
-                self.ds_model.loss_params[('DV', 'Unit')]
-                .groupby(level=[1])
-                .agg(lambda x: x.value_counts().index[0])
-                .to_dict()
-            )
-        if self.lf_model.loss_params is not None:
-            cmp_units.update(
-                self.lf_model.loss_params[('DV', 'Unit')]
-                .groupby(level=[1])
-                .agg(lambda x: x.value_counts().index[0])
-                .to_dict()
-            )
-
-        # Convert units ..
-        column_measures = [
-            x.replace('repair_', '')
-            .replace('-sequential', '')
-            .replace('-parallel', '')
-            for x in df_agg.columns.get_level_values(0)
-        ]
-        column_units = [cmp_units[x.title()] for x in column_measures]
-        dv_units = pd.Series(column_units, index=df_agg.columns, name='Units')
-        df_agg = file_io.save_to_csv(
-            df_agg,
-            None,
-            units=dv_units,
-            unit_conversion_factors=self._asmnt.unit_conversion_factors,
-            use_simpleindex=False,
-            log=self._asmnt.log,
-        )
-        df_agg.drop("Units", inplace=True)
-        df_agg = df_agg.astype(float)
-        # ouch..
-
-        df_agg = base.convert_to_MultiIndex(df_agg, axis=1)
-        df_agg.sort_index(axis=1, inplace=True)
-        df_agg = df_agg.reset_index(drop=True)
-        return df_agg
-
-    def _apply_replacement_thresholds(
-        self,
-        sample: pd.DataFrame,
-        replacement_thresholds: dict,
-        replacement_loss_values: dict,
-    ) -> tuple[pd.DataFrame, pd.DataFrame]:
-
-        # If there are no `replacement_thresholds`, simply return.
-        if replacement_thresholds is None or not replacement_thresholds:
-            # `exceedance_bool_df` is empty in this case.
-            exceedance_bool_df = pd.DataFrame(index=sample.index, dtype=bool)
-            return sample, exceedance_bool_df
-
-        # otherwise we initialize it with False
-        exceedance_bool_df = pd.DataFrame(
-            False,
-            index=sample.index,
-            columns=replacement_thresholds.keys(),
-            dtype=bool,
-        )
-
-        # If there is no `replacement` in the sample, simply return.
-        if 'replacement' not in sample.columns.get_level_values('loss'):
-            return sample, exceedance_bool_df
-
-        replacement_realizations = {}
-
-        sample.index.name = 'realizations'
-        sample_dv = sample.stack('dv')
-        sample_dv.index = sample_dv.index.reorder_levels(['dv', 'realizations'])
-        sample_dv.sort_index(inplace=True)
-        # condition on no replacement
-        no_replacement_mask = ~(sample_dv['replacement'] > 0.00).any(axis=1).values
-        no_replacement_columns = (
-            sample_dv.columns.get_level_values('loss') != 'replacement'
-        )
-        consequence_sum_given_no_replacement = sample_dv.iloc[
-            no_replacement_mask, no_replacement_columns
-        ].sum(axis=1)
-
-        for dv, _value in replacement_thresholds.items():
-            exceedance_mask = consequence_sum_given_no_replacement[dv] > _value
-            exceedance_realizations = exceedance_mask[exceedance_mask].index
-            replacement_realizations[dv] = exceedance_realizations
-            if len(exceedance_realizations) == 0:
-                continue
-            for d2 in self.decision_variables:
-                sample.loc[exceedance_realizations, (d2)] = 0.00
-                if (
-                    d2,
-                    'replacement',
-                    'threshold_exceedance',
-                    '0',
-                    '1',
-                    '0',
-                ) not in sample.columns:
-                    sample[
-                        (d2, 'replacement', 'threshold_exceedance', '0', '1', '0')
-                    ] = 0.00
-                    sample = sample.sort_index(axis=1)
-
-                replacement_loss_value = replacement_loss_values[dv]
-                sample.loc[
-                    exceedance_realizations,
-                    (d2, 'replacement', 'threshold_exceedance', '0', '1', '0'),
-                ] = replacement_loss_value.sample[exceedance_realizations]
-
-        for dv, realizations in replacement_realizations.items():
-            exceedance_bool_df.loc[realizations, dv] = True
-        return sample, exceedance_bool_df
-
-    def _make_replacement_exclusive(
-        self, ds_sample: pd.DataFrame, lf_sample: pd.DataFrame | None
-    ) -> None:
-        """
-        If `replacement` columns exist in `ds_sample`, this method
-        treats all nonzero loss values driven by `replacement` as
-        exclusive and zeroes-out the loss values of all other columns
-        for the applicable rows.
-        """
-
-        # columns that correspond to the replacement consequence
-        replacement_columns = []
-        # rows where replacement is non-zero
-        replacement_rows = []
-
-        replacement_columns = (
-            ds_sample.columns.get_level_values('loss') == 'replacement'
-        )
-        rows_df = ds_sample.iloc[:, replacement_columns]
-
-        if not rows_df.empty:
-            replacement_rows = (
-                np.argwhere(np.any(rows_df.values > 0.0, axis=1))
-                .reshape(-1)
-                .tolist()
-            )
-        ds_sample.iloc[replacement_rows, ~replacement_columns] = 0.00
-        if lf_sample is not None:
-            lf_sample.iloc[replacement_rows, :] = 0.00
-
-    @property
-    def _loss_models(self):
-        return (self.ds_model, self.lf_model)
-
-    @property
-    def _loss_map(self):
-        """
-        Returns the loss map.
-
-        Returns
-        -------
-        pd.DataFrame
-            The loss map.
-
-        """
-        # Retrieve the DataFrame from one of the included loss models.
-        # We use a single loss map for all.
-        return self.ds_model._loss_map
-
-    @_loss_map.setter
-    def _loss_map(self, loss_map):
-        """
-        Sets the loss map.
-
-        Parameters
-        ----------
-        loss_map: pd.DataFrame
-            The loss map.
-
-        """
-        # Add the DataFrame to the included loss models.
-        # We use a single loss map for all.
-        for model in self._loss_models:
-            model._loss_map = loss_map
-
-    @property
-    def _missing(self):
-        """
-        Returns the missing components.
-
-        Returns
-        -------
-        set
-            Set containing tuples identifying missing loss parameter
-            definitions.
-
-        """
-        return self.ds_model._missing
-
-    @_missing.setter
-    def _missing(self, missing):
-        """
-        Assigns missing parameter definitions to the loss models.
-
-        Parameters
-        ----------
-        missing: set
-            Set containing tuples identifying missing loss parameter
-            definitions.
-
-        """
-        for model in self._loss_models:
-            model._missing = missing
-
-    def _ensure_loss_parameter_availability(self) -> list:
-        """
-        Makes sure that all components have loss parameters.
-
-        Returns
-        -------
-        list
-            List of component IDs with missing loss parameters.
-
-        """
-
-        #
-        # Repair Models (currently the only type supported)
-        #
-
-        required = []
-        for dv in self.decision_variables:
-            required.extend(
-                [(component, dv) for component in self._loss_map['Repair']]
-            )
-        missing_set = set(required)
-
-        for model in (self.ds_model, self.lf_model):
-            missing_set = missing_set - model._get_available()
-
-        if missing_set:
-            self.log.warn(
-                f"The loss model does not provide "
-                f"loss information for the following component(s) "
-                f"in the asset model: {sorted(list(missing_set))}."
-            )
-
-        self._missing = missing_set
-
-
-class RepairModel_Base(PelicunModel):
-    """
-    Base class for loss models
-
-    """
-
-    __slots__ = ['loss_params', 'sample', 'consequence']
-
-    def __init__(self, assessment: Assessment):
-        """
-        Initializes RepairModel_Base objects.
-
-        Parameters
-        ----------
-        assessment: pelicun.Assessment
-            Parent assessment
-
-        """
-        super().__init__(assessment)
-
-        self.loss_params = None
-        self.sample = None
-        self.consequence = 'Repair'
-
-    def _load_model_parameters(self, data: pd.DataFrame) -> None:
-        """
-        Load model parameters from a DataFrame, extending those
-        already available. Parameters already defined take precedence,
-        i.e. redefinitions of parameters are ignored.
-
-        Parameters
-        ----------
-        data: DataFrame
-            Data with loss model information.
-
-        """
-
-        data.index.names = ['Loss Driver', 'Decision Variable']
-
-        if self.loss_params is not None:
-            data = pd.concat((self.loss_params, data), axis=0)
-
-        # drop redefinitions of components
-        data = (
-            data.groupby(level=[0, 1]).first().transform(lambda x: x.fillna(np.nan))
-        )
-        # note: .groupby introduces None entries. We replace them with
-        # NaN for consistency.
-
-        self.loss_params = data
-
-    def _drop_unused_loss_parameters(self, loss_map: pd.DataFrame) -> None:
-        """
-        Removes loss parameter definitions for component IDs not
-        present in the loss map.
-
-        Parameters
-        ----------
-        loss_map_path: str or pd.DataFrame or None
-            Path to a csv file or DataFrame object that maps
-            components IDs to their loss parameter definitions.
-            Components in the asset model that are omitted from the
-            provided loss map are mapped to the same ID.
-
-
-        """
-
-        if self.loss_params is None:
-            return
-
-        # <backwards compatibility>
-        if 'BldgRepair' in loss_map.columns:
-            loss_map['Repair'] = loss_map['BldgRepair']
-            loss_map.drop('BldgRepair', axis=1, inplace=True)
-            self.log.warn(
-                '`BldgRepair` as a loss map column name is '
-                'deprecated and will be dropped in '
-                'future versions of pelicun. Please use `Repair` instead.'
-            )
-
-        # get a list of unique component IDs
-        cmp_set = set(loss_map['Repair'].unique())
-
-        cmp_mask = self.loss_params.index.get_level_values(0).isin(cmp_set, level=0)
-        self.loss_params = self.loss_params.iloc[cmp_mask, :]
-
-    def _remove_incomplete_components(self) -> None:
-        """
-        Removes components that have incomplete loss model
-        definitions from the loss model parameters.
-
-        """
-        if self.loss_params is None:
-            return
-
-        if ('Incomplete', '') not in self.loss_params.columns:
-            return
-
-        cmp_incomplete_idx = self.loss_params.loc[
-            self.loss_params[('Incomplete', '')] == 1
-        ].index
-
-        self.loss_params.drop(cmp_incomplete_idx, inplace=True)
-
-        if len(cmp_incomplete_idx) > 0:
-            self.log.msg(
-                f"\n"
-                f"WARNING: Loss model information is incomplete for "
-                f"the following component(s) "
-                f"{cmp_incomplete_idx.to_list()}. They "
-                f"were removed from the analysis."
-                f"\n",
-                prepend_timestamp=False,
-            )
-
-    def _get_available(self) -> set:
-        """
-        Get a set of components for which loss parameters are
-        available.
-        """
-        if self.loss_params is not None:
-            cmp_list = self.loss_params.index.to_list()
-            return set(cmp_list)
-        return set()
-
-
-class RepairModel_DS(RepairModel_Base):
-    """
-    Manages repair consequences driven by components that are modeled
-    with discrete Damage States (DS)
-
-    """
-
-    __slots__ = ['decision_variables', '_loss_map', '_missing', 'RV_reg']
-
-    def save_sample(
-        self, filepath: str | None = None, save_units: bool = False
-    ) -> None | tuple[pd.DataFrame, pd.Series]:
-=======
 from abc import ABC, abstractmethod
 from collections import defaultdict
 from itertools import product
@@ -3177,7 +1675,6 @@
     def save_sample(
         self, filepath: str | None = None, *, save_units: bool = False
     ) -> None | pd.DataFrame | tuple[pd.DataFrame, pd.Series]:
->>>>>>> 56da5f69
         """
         Save or return the loss sample.
 
@@ -3210,18 +1707,7 @@
             * Optionally, a Series containing the units for each
             column if `save_units` is True.
 
-<<<<<<< HEAD
-        Raises
-        ------
-        IOError
-            Raises an IOError if there is an issue saving the file to
-            the specified `filepath`.
-
-        """
-
-=======
-        """
->>>>>>> 56da5f69
+        """
         self.log.div()
         if filepath is not None:
             self.log.msg('Saving loss sample...')
@@ -3252,312 +1738,6 @@
             self.log.msg('Loss sample successfully saved.', prepend_timestamp=False)
             return None
 
-<<<<<<< HEAD
-        units = res.loc["Units"]
-        res.drop("Units", inplace=True)
-
-        if save_units:
-            return res.astype(float), units
-
-        return res.astype(float)
-
-    def load_sample(self, filepath: str | pd.DataFrame) -> None:
-        """
-        Load damage sample data.
-
-        """
-        self.log.div()
-        self.log.msg('Loading loss sample...')
-
-        self.sample = file_io.load_data(
-            filepath, self._asmnt.unit_conversion_factors, log=self._asmnt.log
-        )
-        self.sample.columns.names = [
-            'dv',
-            'loss',
-            'dmg',
-            'loc',
-            'dir',
-            'uid',
-            'block',
-        ]
-
-        self.log.msg('Loss sample successfully loaded.', prepend_timestamp=False)
-
-    def _calculate(self, dmg_quantities: pd.DataFrame) -> None:
-        """
-        Calculate the consequences of each damage state-driven
-        component block damage in the asset.
-
-        Parameters
-        ----------
-        dmg_quantities: DataFrame
-            A table with the quantity of damage experienced in each
-            damage state of each performance group at each location
-            and direction. You can use the prepare_dmg_quantities
-            method in the DamageModel to get such a DF.
-
-        Raises
-        ------
-        ValueError
-            When any Loss Driver is not recognized.
-
-        """
-
-        sample_size = len(dmg_quantities)
-
-        # If everything is undamaged there are no losses
-        if set(dmg_quantities.columns.get_level_values('ds')) == {'0'}:
-            self.sample = None
-            self.log.msg(
-                "There is no damage---DV sample is set to None.",
-                prepend_timestamp=False,
-            )
-            return
-
-        # calculate the quantities for economies of scale
-        self.log.msg("\nAggregating damage quantities...", prepend_timestamp=False)
-
-        if self._asmnt.options.eco_scale["AcrossFloors"]:
-            if self._asmnt.options.eco_scale["AcrossDamageStates"]:
-                eco_levels = [0]
-                eco_columns = ['cmp']
-
-            else:
-                eco_levels = [0, 4]
-                eco_columns = ['cmp', 'ds']
-
-        elif self._asmnt.options.eco_scale["AcrossDamageStates"]:
-            eco_levels = [0, 1]
-            eco_columns = ['cmp', 'loc']
-
-        else:
-            eco_levels = [0, 1, 4]
-            eco_columns = ['cmp', 'loc', 'ds']
-
-        eco_group = dmg_quantities.groupby(level=eco_levels, axis=1)
-        eco_qnt = eco_group.sum().mask(eco_group.count() == 0, np.nan)
-        assert eco_qnt.columns.names == eco_columns
-
-        self.log.msg(
-            "Successfully aggregated damage quantities.", prepend_timestamp=False
-        )
-
-        # apply the median functions, if needed, to get median consequences for
-        # each realization
-        self.log.msg(
-            "\nCalculating the median repair consequences...",
-            prepend_timestamp=False,
-        )
-
-        medians = self._calc_median_consequence(eco_qnt)
-
-        self.log.msg(
-            "Successfully determined median repair consequences.",
-            prepend_timestamp=False,
-        )
-
-        # combine the median consequences with the samples of deviation from the
-        # median to get the consequence realizations.
-        self.log.msg(
-            "\nConsidering deviations from the median values to obtain "
-            "random DV sample..."
-        )
-
-        self.log.msg(
-            "Preparing random variables for repair consequences...",
-            prepend_timestamp=False,
-        )
-        self.RV_reg = self._create_DV_RVs(dmg_quantities.columns)
-
-        if self.RV_reg is not None:
-            self.RV_reg.generate_sample(
-                sample_size=sample_size, method=self._asmnt.options.sampling_method
-            )
-
-            std_sample = base.convert_to_MultiIndex(
-                pd.DataFrame(self.RV_reg.RV_sample), axis=1
-            )
-            std_sample.columns.names = ['dv', 'cmp', 'ds', 'loc', 'dir', 'uid']
-            std_sample.sort_index(axis=1, inplace=True)
-
-        else:
-            std_sample = None
-
-        self.log.msg(
-            f"\nSuccessfully generated {sample_size} realizations of "
-            "deviation from the median consequences.",
-            prepend_timestamp=False,
-        )
-
-        res_list = []
-        key_list = []
-
-        dmg_quantities.columns = dmg_quantities.columns.reorder_levels(
-            ['cmp', 'ds', 'loc', 'dir', 'uid']
-        )
-        dmg_quantities.sort_index(axis=1, inplace=True)
-
-        if std_sample is not None:
-            std_dvs = std_sample.columns.unique(level=0)
-        else:
-            std_dvs = []
-
-        for decision_variable in self.decision_variables:
-            if decision_variable in std_dvs:
-                prob_cmp_list = std_sample[decision_variable].columns.unique(level=0)
-            else:
-                prob_cmp_list = []
-
-            cmp_list = []
-
-            if decision_variable not in medians:
-                continue
-            for component in medians[decision_variable].columns.unique(level=0):
-                # check if there is damage in the component
-                consequence = self._loss_map.at[component, 'Repair']
-
-                if not (component in dmg_quantities.columns.get_level_values('cmp')):
-                    continue
-
-                ds_list = []
-
-                for ds in (
-                    medians[decision_variable]
-                    .loc[:, component]
-                    .columns.unique(level=0)
-                ):
-                    loc_list = []
-
-                    for loc_id, loc in enumerate(
-                        dmg_quantities.loc[:, (component, ds)].columns.unique(
-                            level=0
-                        )
-                    ):
-                        if (
-                            self._asmnt.options.eco_scale["AcrossFloors"] is True
-                        ) and (loc_id > 0):
-                            break
-
-                        if self._asmnt.options.eco_scale["AcrossFloors"] is True:
-                            median_i = medians[decision_variable].loc[
-                                :, (component, ds)
-                            ]
-                            dmg_i = dmg_quantities.loc[:, (component, ds)]
-
-                            if component in prob_cmp_list:
-                                std_i = std_sample.loc[
-                                    :, (decision_variable, component, ds)
-                                ]
-                            else:
-                                std_i = None
-
-                        else:
-                            median_i = medians[decision_variable].loc[
-                                :, (component, ds, loc)
-                            ]
-                            dmg_i = dmg_quantities.loc[:, (component, ds, loc)]
-
-                            if component in prob_cmp_list:
-                                std_i = std_sample.loc[
-                                    :, (decision_variable, component, ds, loc)
-                                ]
-                            else:
-                                std_i = None
-
-                        if std_i is not None:
-                            res_list.append(dmg_i.mul(median_i, axis=0) * std_i)
-                        else:
-                            res_list.append(dmg_i.mul(median_i, axis=0))
-
-                        loc_list.append(loc)
-
-                    if self._asmnt.options.eco_scale["AcrossFloors"] is True:
-                        ds_list += [
-                            ds,
-                        ]
-                    else:
-                        ds_list += [(ds, loc) for loc in loc_list]
-
-                if self._asmnt.options.eco_scale["AcrossFloors"] is True:
-                    cmp_list += [(consequence, component, ds) for ds in ds_list]
-                else:
-                    cmp_list += [
-                        (consequence, component, ds, loc) for ds, loc in ds_list
-                    ]
-
-            if self._asmnt.options.eco_scale["AcrossFloors"] is True:
-                key_list += [
-                    (decision_variable, loss_cmp_i, dmg_cmp_i, ds)
-                    for loss_cmp_i, dmg_cmp_i, ds in cmp_list
-                ]
-            else:
-                key_list += [
-                    (decision_variable, loss_cmp_i, dmg_cmp_i, ds, loc)
-                    for loss_cmp_i, dmg_cmp_i, ds, loc in cmp_list
-                ]
-
-        lvl_names = ['dv', 'loss', 'dmg', 'ds', 'loc', 'dir', 'uid']
-        DV_sample = pd.concat(res_list, axis=1, keys=key_list, names=lvl_names)
-
-        DV_sample = DV_sample.fillna(0).convert_dtypes()
-
-        self.log.msg("Successfully obtained DV sample.", prepend_timestamp=False)
-        self.sample = DV_sample
-
-    def _convert_loss_parameter_units(self) -> None:
-        """
-        Converts previously loaded loss parameters to base units.
-
-        """
-        if self.loss_params is None:
-            return
-        units = self.loss_params[('DV', 'Unit')]
-        arg_units = self.loss_params[('Quantity', 'Unit')]
-        for column in self.loss_params.columns.unique(level=0):
-            if not column.startswith('DS'):
-                continue
-            self.loss_params.loc[:, column] = self._convert_marginal_params(
-                self.loss_params.loc[:, column].copy(), units, arg_units
-            ).values
-
-    def _drop_unused_damage_states(self) -> None:
-        """
-        Removes columns from the loss model parameters corresponding
-        to unused damage states.
-
-        """
-        if self.loss_params is None:
-            return
-        first_level = self.loss_params.columns.get_level_values(0).unique().to_list()
-        ds_list = [x for x in first_level if x.startswith('DS')]
-        ds_to_drop = []
-        for damage_state in ds_list:
-            if (
-                np.all(pd.isna(self.loss_params.loc[:, idx[damage_state, :]].values))
-                # Note: When this evaluates to True, when you add `is
-                # True` on the right it suddenly evaluates to
-                # False. We need to figure out why this is happening,
-                # but the way it's written now does what we want in
-                # each case.
-            ):
-                ds_to_drop.append(damage_state)
-
-        self.loss_params.drop(columns=ds_to_drop, level=0, inplace=True)
-
-    def _create_DV_RVs(
-        self, cases: pd.MultiIndex
-    ) -> uq.RandomVariableRegistry | None:
-        """
-        Prepare the random variables associated with decision
-        variables, such as repair cost and time.
-
-        Parameters
-        ----------
-        cases: MultiIndex
-            Index with cmp-loc-uid-dir-ds descriptions that identify
-            the RVs we need for the simulation.
-=======
         assert isinstance(res, pd.DataFrame)
 
         units = res.loc['Units']
@@ -3713,7 +1893,6 @@
             '\nConsidering deviations from the median values to obtain '
             'random DV sample...'
         )
->>>>>>> 56da5f69
 
         self.log.msg(
             'Preparing random variables for repair consequences...',
@@ -3733,130 +1912,6 @@
             std_sample.columns.names = ['dv', 'cmp', 'ds', 'loc', 'dir', 'uid']
             std_sample = std_sample.sort_index(axis=1)
 
-<<<<<<< HEAD
-        # Convert the MultiIndex to a DataFrame
-        case_df = pd.DataFrame(index=cases).reset_index()
-        # maps `cmp` to array of damage states
-        damage_states = case_df.groupby('cmp')['ds'].unique().to_dict()
-        # maps `cmp`-`ds` to tuple of `loc`-`dir`-`uid` tuples
-        loc_dir_uids = (
-            case_df.groupby(['cmp', 'ds'])
-            .apply(lambda x: tuple(zip(x['loc'], x['dir'], x['uid'])))
-            .to_dict()
-        )
-        damaged_components = set(cases.get_level_values('cmp'))
-
-        RV_reg = uq.RandomVariableRegistry(self._asmnt.options.rng)
-
-        rv_count = 0
-
-        # for each component in the loss map
-        for component, consequence in self._loss_map['Repair'].items():
-
-            # if that component does not have realized damage states,
-            # skip it (e.g., this can happen when there is only
-            # `collapse`).
-            if component not in damaged_components:
-                continue
-
-            # for each DV
-            for decision_variable in self.decision_variables:
-
-                # If loss parameters are missing for that consequence,
-                # don't estimate losses for it. A warning has already
-                # been issued for what is missing.
-                if (consequence, decision_variable) in self._missing:
-                    continue
-
-                # If loss parameters are missing for that consequence,
-                # for this particular loss model, they will exist in
-                # the other(s).
-                if (consequence, decision_variable) not in self.loss_params.index:
-                    continue
-
-                # load the corresponding parameters
-                parameters = (
-                    self.loss_params.loc[(consequence, decision_variable), :]
-                    .dropna()
-                    .to_dict()
-                )
-
-                for ds in damage_states[component]:
-
-                    if ds == '0':
-                        continue
-
-                    ds_family = parameters.get((f'DS{ds}', 'Family'))
-                    ds_theta = [
-                        parameters.get((f'DS{ds}', f'Theta_{t_i}'), np.nan)
-                        for t_i in range(3)
-                    ]
-
-                    # If there is no RV family we don't need an RV
-                    if ds_family is None:
-                        continue
-
-                    # If the first parameter is controlled by a function, we use
-                    # 1.0 in its place and will scale the results in a later
-                    # step
-                    if isinstance(ds_theta[0], str) and '|' in ds_theta[0]:
-                        ds_theta[0] = 1.0
-
-                    loc_dir_uid = loc_dir_uids[(component, ds)]
-
-                    for loc, direction, uid in loc_dir_uid:
-                        # assign RVs
-                        RV_reg.add_RV(
-                            uq.rv_class_map(ds_family)(
-                                name=(
-                                    f'{decision_variable}-{component}-'
-                                    f'{ds}-{loc}-{direction}-{uid}'
-                                ),
-                                theta=ds_theta,
-                                truncation_limits=[0.0, np.nan],
-                            )
-                        )
-                        rv_count += 1
-
-        # add `replacement` consequences if applicable, to sample from
-        # in case of the exceedance of a loss threshold in
-        # `aggregate_losses`.
-
-        if 'replacement' in self.loss_params.index:
-            for decision_variable in self.decision_variables:
-                if ('replacement', decision_variable) in self._missing:
-                    continue
-                parameters = (
-                    self.loss_params.loc[('replacement', decision_variable), :]
-                    .dropna()
-                    .to_dict()
-                )
-                ds_family = parameters.get(('DS1', 'Family'), 'deterministic')
-                ds_theta_0 = parameters.get(('DS1', 'Theta_0'), None)
-                if ds_theta_0 is None:
-                    raise ValueError(
-                        'The replacement consequence requires a `Theta_0` value.'
-                    )
-                ds_theta_1 = parameters.get(('DS1', 'Theta_1'), np.nan)
-                ds_theta_2 = parameters.get(('DS1', 'Theta_2'), np.nan)
-                if ds_family == 'normal':
-                    RV_reg.add_RV(
-                        uq.rv_class_map(ds_family)(
-                            name=(f'{decision_variable}-replacement-0-0-0-0'),
-                            theta=np.array((ds_theta_0, ds_theta_1, ds_theta_2)),
-                            truncation_limits=np.array((0.00, np.nan)),
-                        )
-                    )
-                    rv_count += 1
-                else:
-                    RV_reg.add_RV(
-                        uq.rv_class_map(ds_family)(
-                            name=(f'{decision_variable}-replacement-0-0-0-0'),
-                            theta=np.array((ds_theta_0, ds_theta_1, ds_theta_2)),
-                        )
-                    )
-                    rv_count += 1
-=======
         else:
             std_sample = None
 
@@ -4162,16 +2217,11 @@
                             )
                         )
                         rv_count += 1
->>>>>>> 56da5f69
 
         # assign Time-Cost correlation whenever applicable
         rho = self._asmnt.options.rho_cost_time
         if rho != 0.0:
-<<<<<<< HEAD
-            for rv_tag in RV_reg.RV:
-=======
             for rv_tag in rv_reg.RV:
->>>>>>> 56da5f69
                 if not rv_tag.startswith('Cost'):
                     continue
                 component = rv_tag.split('-')[1]
@@ -4180,36 +2230,16 @@
                 direction = rv_tag.split('-')[4]
                 uid = rv_tag.split('-')[5]
                 time_rv_tag = rv_tag.replace('Cost', 'Time')
-<<<<<<< HEAD
-                if time_rv_tag in RV_reg.RV:
-                    RV_reg.add_RV_set(
-                        uq.RandomVariableSet(
-                            f'DV-{component}-{ds}-{loc}-{direction}-{uid}_set',
-                            list(RV_reg.RVs([rv_tag, time_rv_tag]).values()),
-=======
                 if time_rv_tag in rv_reg.RV:
                     rv_reg.add_RV_set(
                         uq.RandomVariableSet(
                             f'DV-{component}-{ds}-{loc}-{direction}-{uid}_set',
                             list(rv_reg.RVs([rv_tag, time_rv_tag]).values()),
->>>>>>> 56da5f69
                             np.array([[1.0, rho], [rho, 1.0]]),
                         )
                     )
 
         self.log.msg(
-<<<<<<< HEAD
-            f"\n{rv_count} random variables created.", prepend_timestamp=False
-        )
-
-        if rv_count > 0:
-            return RV_reg
-        return None
-
-    def _calc_median_consequence(self, eco_qnt: pd.DataFrame) -> dict:
-        """
-        Calculates the median repair consequences for each loss
-=======
             f'\n{rv_count} random variables created.', prepend_timestamp=False
         )
 
@@ -4222,7 +2252,6 @@
         Calculate median reiapr consequences.
 
         Calculate the median repair consequences for each loss
->>>>>>> 56da5f69
         component based on its quantity realizations and the
         associated loss parameters.
 
@@ -4264,15 +2293,9 @@
             cmp_list = []
             median_list = []
 
-<<<<<<< HEAD
-            for loss_cmp_id, loss_cmp_name in self._loss_map['Repair'].items():
-
-                if (loss_cmp_name, decision_variable) in self._missing:
-=======
             assert self.loss_map is not None
             for loss_cmp_id, loss_cmp_name in self.loss_map['Repair'].items():
                 if (loss_cmp_name, decision_variable) in self.missing:
->>>>>>> 56da5f69
                     continue
 
                 if loss_cmp_id not in eco_qnt.columns.get_level_values(0).unique():
@@ -4291,11 +2314,7 @@
                     if ds_id == '0':
                         continue
 
-<<<<<<< HEAD
-                    loss_params_DS = self.loss_params.loc[
-=======
                     loss_params_ds = self.loss_params.loc[
->>>>>>> 56da5f69
                         (loss_cmp_name, decision_variable), ds
                     ]
 
@@ -4343,26 +2362,14 @@
                     # get the corresponding aggregate damage quantities
                     # to consider economies of scale
                     if 'ds' in eco_qnt.columns.names:
-<<<<<<< HEAD
-                        avail_ds = eco_qnt.loc[:, loss_cmp_id].columns.unique(
-                            level=0
-                        )
-=======
                         avail_ds = eco_qnt.loc[
                             :,  # type: ignore
                             loss_cmp_id,
                         ].columns.unique(level=0)
->>>>>>> 56da5f69
 
                         if ds_id not in avail_ds:
                             continue
 
-<<<<<<< HEAD
-                        eco_qnt_i = eco_qnt.loc[:, (loss_cmp_id, ds_id)].copy()
-
-                    else:
-                        eco_qnt_i = eco_qnt.loc[:, loss_cmp_id].copy()
-=======
                         eco_qnt_i = eco_qnt.loc[
                             :,  # type: ignore
                             (loss_cmp_id, ds_id),
@@ -4373,7 +2380,6 @@
                             :,  # type: ignore
                             loss_cmp_id,
                         ].copy()
->>>>>>> 56da5f69
 
                     if isinstance(eco_qnt_i, pd.Series):
                         eco_qnt_i = eco_qnt_i.to_frame()
@@ -4412,23 +2418,11 @@
 
 
 class RepairModel_LF(RepairModel_Base):
-<<<<<<< HEAD
-    """
-    Manages repair consequences driven by components that are modeled
-    with Loss Functions (LF)
-
-    """
-
-    __slots__ = ['decision_variables', '_loss_map', '_missing']
-
-    def _calculate(
-=======
     """Repair consequences for components with loss functions."""
 
     __slots__ = []
 
     def calculate(
->>>>>>> 56da5f69
         self,
         demand_sample: pd.DataFrame,
         cmp_sample: dict,
@@ -4437,26 +2431,13 @@
         nondirectional_multipliers: dict,
     ) -> None:
         """
-<<<<<<< HEAD
-        Calculate the repair consequences of each loss function-driven
-        component block in the asset.
-=======
         Calculate repair consequences.
->>>>>>> 56da5f69
 
         Parameters
         ----------
         demand_sample: pd.DataFrame
             The sample of the demand model to be used for the inputs
             of the loss functions.
-<<<<<<< HEAD
-
-        Raises
-        ------
-        ValueError
-            When any Loss Driver is not recognized.
-
-=======
         cmp_sample: dict
             Dict mapping each `cmp`-`loc`-`dir`-`uid` to the component
             quantity realizations in the asset model in the form of
@@ -4471,50 +2452,10 @@
             to combine the directional demands.
 
 
->>>>>>> 56da5f69
         """
         if self.loss_params is None:
             return
 
-<<<<<<< HEAD
-        if self.loss_params is None:
-            return None
-
-        loss_map = self._loss_map['Repair'].to_dict()
-        sample_size = len(demand_sample)
-
-        # TODO: this can be taken out and simply passed as blocks in
-        # the arguments, and cast to a dict in here. Index can be
-        # obtained from there.
-        index = [
-            x
-            for x in cmp_marginal_params.index.get_level_values(0)
-            if loss_map.get(x) in self.loss_params.index
-        ]
-        # If `Blocks` information is unspecified add one block per
-        # component.
-        if 'Blocks' not in cmp_marginal_params.columns:
-            cmp_marginal_params['Blocks'] = 1
-        blocks = cmp_marginal_params.loc[index, 'Blocks'].to_dict()
-
-        performance_group_dict = {}
-        for (component, location, direction, uid), num_blocks in blocks.items():
-            for decision_variable in self.decision_variables:
-                if (component, decision_variable) in self._missing:
-                    continue
-                performance_group_dict[
-                    ((component, decision_variable), location, direction, uid)
-                ] = num_blocks
-
-        if not performance_group_dict:
-            self.log.msg(
-                "No loss function-driven components---LF sample is set to None.",
-                prepend_timestamp=False,
-            )
-            return None
-
-        performance_group = pd.DataFrame(
-=======
         assert self.loss_map is not None
         loss_map = self.loss_map['Repair'].to_dict()
         sample_size = len(demand_sample)
@@ -4550,7 +2491,6 @@
             return
 
         performance_group = pd.DataFrame(  # type: ignore
->>>>>>> 56da5f69
             performance_group_dict.values(),
             index=performance_group_dict.keys(),
             columns=['Blocks'],
@@ -4581,11 +2521,7 @@
         )
 
         self.log.msg(
-<<<<<<< HEAD
-            "\nCalculating the median repair consequences...",
-=======
             '\nCalculating the median repair consequences...',
->>>>>>> 56da5f69
             prepend_timestamp=False,
         )
 
@@ -4594,29 +2530,11 @@
         )
 
         self.log.msg(
-<<<<<<< HEAD
-            "Successfully determined median repair consequences.",
-=======
             'Successfully determined median repair consequences.',
->>>>>>> 56da5f69
             prepend_timestamp=False,
         )
 
         self.log.msg(
-<<<<<<< HEAD
-            "\nConsidering deviations from the median values to obtain "
-            "random DV sample..."
-        )
-
-        self.log.msg(
-            "Preparing random variables for repair cost and time...",
-            prepend_timestamp=False,
-        )
-
-        RV_reg = self._create_DV_RVs(medians.columns)
-        if RV_reg is not None:
-            RV_reg.generate_sample(
-=======
             '\nConsidering deviations from the median values to obtain '
             'random DV sample...'
         )
@@ -4630,16 +2548,11 @@
         if rv_reg is not None:
             assert self._asmnt.options.sampling_method is not None
             rv_reg.generate_sample(
->>>>>>> 56da5f69
                 sample_size=sample_size, method=self._asmnt.options.sampling_method
             )
 
             std_sample = base.convert_to_MultiIndex(
-<<<<<<< HEAD
-                pd.DataFrame(RV_reg.RV_sample), axis=1
-=======
                 pd.DataFrame(rv_reg.RV_sample), axis=1
->>>>>>> 56da5f69
             )
             std_sample.columns.names = [
                 'dv',
@@ -4650,225 +2563,19 @@
                 'uid',
                 'block',
             ]
-<<<<<<< HEAD
-            std_sample.sort_index(axis=1, inplace=True)
-=======
             std_sample = std_sample.sort_index(axis=1)
->>>>>>> 56da5f69
             sample = (medians * std_sample).combine_first(medians)
 
         else:
             sample = medians
 
         self.log.msg(
-<<<<<<< HEAD
-            f"\nSuccessfully generated {sample_size} realizations of "
-            "deviation from the median consequences.",
-=======
             f'\nSuccessfully generated {sample_size} realizations of '
             'deviation from the median consequences.',
->>>>>>> 56da5f69
             prepend_timestamp=False,
         )
 
         # sum up the block losses
-<<<<<<< HEAD
-        sample = sample.groupby(
-            by=['dv', 'loss', 'dmg', 'loc', 'dir', 'uid'], axis=1
-        ).sum()
-
-        self.log.msg("Successfully obtained DV sample.", prepend_timestamp=False)
-        self.sample = sample
-
-        return None
-
-    def _convert_loss_parameter_units(self) -> None:
-        """
-        Converts previously loaded loss parameters to base units.
-
-        """
-        if self.loss_params is None:
-            return None
-        units = self.loss_params[('DV', 'Unit')]
-        arg_units = self.loss_params[('Demand', 'Unit')]
-        column = 'LossFunction'
-        self.loss_params.loc[:, column] = self._convert_marginal_params(
-            self.loss_params[column].copy(), units, arg_units, divide_units=False
-        ).values
-        return None
-
-    def _calc_median_consequence(
-        self,
-        performance_group: pd.DataFrame,
-        loss_map: dict,
-        required_edps: dict,
-        demand_dict: dict,
-        cmp_sample: dict,
-    ) -> pd.DataFrame:
-        """
-        Calculates the median repair consequences for each loss
-        function-driven component based on its quantity realizations
-        and the associated loss parameters.
-
-        Parameters
-        ----------
-        performance_group: pd.DataFrame
-            Dataframe with a single column `Blocks` containing an
-            integer for the number of blocks of each
-            (`cmp`-`decision_variable`)-`loc`-`dir`-`uid`.
-        loss_map: dict
-            Dictionary mpping component IDs, `cmp`, to their repair
-            consequences.
-        required_edps: dict
-            Dictionary mapping (`cmp`-`realization`)-`loc`-`dir`-`uid`
-            (each entry of the `performance_group`'s index) with the
-            EDP name (e.g., `PFA-1-1`) that should be used as its loss
-            function input.
-        demand_dict: dict
-            Dictionary mapping each EDP name to the values in the
-            demand sample in the form of numpy arrays.
-        cmp_sample: dict
-            Dict mapping each `cmp`-`loc`-`dir`-`uid` to the component
-            quantity realizations in the asset model in the form of
-            pd.Series objects.
-
-
-        Returns
-        -------
-        pd.DataFrame
-            Dataframe with medial loss for loss-function driven
-            components.
-
-        """
-
-        medians_dict = {}
-
-        # for each component in the asset model
-        for (
-            (component, decision_variable),
-            location,
-            direction,
-            uid,
-        ), blocks in performance_group['Blocks'].items():
-            consequence = loss_map[component]
-            edp = required_edps[
-                ((consequence, decision_variable), location, direction, uid)
-            ]
-            edp_values = demand_dict[edp]
-            loss_function_str = self.loss_params.at[
-                (component, decision_variable), ('LossFunction', 'Theta_0')
-            ]
-            try:
-                median_loss = base.stringterpolation(loss_function_str)(edp_values)
-            except ValueError as exc:
-                raise ValueError(
-                    f'Loss function interpolation for consequence '
-                    f'`{consequence}-{decision_variable}` has failed. '
-                    f'Ensure a sufficient interpolation domain  '
-                    f'for the X values (those after the `|` symbol)  '
-                    f'and verify the X-value and Y-value lengths match.'
-                ) from exc
-            for block in range(blocks):
-                medians_dict[
-                    (
-                        decision_variable,
-                        consequence,
-                        component,
-                        location,
-                        direction,
-                        uid,
-                        str(block),
-                    )
-                ] = (
-                    median_loss
-                    * cmp_sample[component, location, direction, uid].values
-                    / float(blocks)
-                )
-
-        medians = pd.DataFrame(medians_dict)
-        medians.columns.names = ['dv', 'loss', 'dmg', 'loc', 'dir', 'uid', 'block']
-        medians.sort_index(axis=1, inplace=True)
-
-        return medians
-
-    def _create_DV_RVs(
-        self, cases: pd.MultiIndex
-    ) -> uq.RandomVariableRegistry | None:
-        """
-        Prepare the random variables associated with decision
-        variables, such as repair cost and time.
-
-        Parameters
-        ----------
-        cases: MultiIndex
-            Index with `dv`-`loss`-`dmg`-`loc`-`dir`-`uid`
-            entries that identify the RVs we need for the
-            simulation (columns of the `medians` dataframe).
-
-        Returns
-        -------
-        RandomVariableRegistry or None
-            A RandomVariableRegistry containing all the generated
-            random variables necessary for the simulation. If no
-            random variables are generated (due to missing parameters
-            or conditions), returns None.
-
-        """
-
-        RV_reg = uq.RandomVariableRegistry(self._asmnt.options.rng)
-
-        rv_count = 0
-
-        # for each component in the loss map
-        for (
-            decision_variable,
-            consequence,
-            component,
-            location,
-            direction,
-            uid,
-            block,
-        ) in cases:
-
-            # load the corresponding parameters
-            parameters = self.loss_params.loc[(consequence, decision_variable), :]
-
-            if ('LossFunction', 'Family') not in parameters:
-                # Everything is deterministic, no need to create RVs.
-                continue
-            family = parameters.at[('LossFunction', 'Family')]
-            theta = [
-                parameters.get(('LossFunction', f'Theta_{t_i}'), np.nan)
-                for t_i in range(3)
-            ]
-
-            # If there is no RV family we don't need an RV
-            if pd.isna(family):
-                continue
-
-            # Since the first parameter is controlled by a function,
-            # we use 1.0 in its place and will scale the results in a
-            # later step.
-            theta[0] = 1.0
-
-            # assign RVs
-            RV_reg.add_RV(
-                uq.rv_class_map(family)(
-                    name=(
-                        f'{decision_variable}-{consequence}-'
-                        f'{component}-{location}-{direction}-{uid}-{block}'
-                    ),
-                    theta=theta,
-                    truncation_limits=[0.0, np.nan],
-                )
-            )
-            rv_count += 1
-
-        # assign Time-Cost correlation whenever applicable
-        rho = self._asmnt.options.rho_cost_time
-        if rho != 0.0:
-            for rv_tag in RV_reg.RV:
-=======
         sample = sample.groupby(  # type: ignore
             by=['dv', 'loss', 'dmg', 'loc', 'dir', 'uid'], axis=1
         ).sum()
@@ -5079,7 +2786,6 @@
         rho = self._asmnt.options.rho_cost_time
         if rho != 0.0:
             for rv_tag in rv_reg.RV:
->>>>>>> 56da5f69
                 if not rv_tag.startswith('Cost'):
                     continue
                 split = rv_tag.split('-')
@@ -5090,39 +2796,19 @@
                 uid = split[5]
                 block = split[6]
                 time_rv_tag = rv_tag.replace('Cost', 'Time')
-<<<<<<< HEAD
-                if time_rv_tag in RV_reg.RV:
-                    RV_reg.add_RV_set(
-=======
                 if time_rv_tag in rv_reg.RV:
                     rv_reg.add_RV_set(
->>>>>>> 56da5f69
                         uq.RandomVariableSet(
                             (
                                 f'DV-{consequence}-{component}-'
                                 f'{location}-{direction}-{uid}-{block}_set'
                             ),
-<<<<<<< HEAD
-                            list(RV_reg.RVs([rv_tag, time_rv_tag]).values()),
-=======
                             list(rv_reg.RVs([rv_tag, time_rv_tag]).values()),
->>>>>>> 56da5f69
                             np.array([[1.0, rho], [rho, 1.0]]),
                         )
                     )
 
         self.log.msg(
-<<<<<<< HEAD
-            f"\n{rv_count} random variables created.", prepend_timestamp=False
-        )
-
-        if rv_count > 0:
-            return RV_reg
-        return None
-
-
-def _prep_constant_median_DV(median: float) -> callable:
-=======
             f'\n{rv_count} random variables created.', prepend_timestamp=False
         )
 
@@ -5132,7 +2818,6 @@
 
 
 def _prep_constant_median_DV(median: float) -> Callable:  # noqa: N802
->>>>>>> 56da5f69
     """
     Return a constant median Decision Variable (DV) function.
 
@@ -5155,15 +2840,9 @@
     return f
 
 
-<<<<<<< HEAD
-def _prep_bounded_multilinear_median_DV(
-    medians: np.ndarray, quantities: np.ndarray
-) -> callable:
-=======
 def _prep_bounded_multilinear_median_DV(  # noqa: N802
     medians: np.ndarray, quantities: np.ndarray
 ) -> Callable:
->>>>>>> 56da5f69
     """
     Return a bounded multilinear median Decision Variable (DV) function.
 
@@ -5233,28 +2912,10 @@
     data: pd.DataFrame
         Data to be checked.
 
-<<<<<<< HEAD
-    return f
-
-
-def _is_for_lf_model(data: pd.DataFrame) -> bool:
-    """
-    Determines if the specified loss model parameters are for
-    components modeled with Loss Functions (LF).
-    """
-    return 'LossFunction' in data.columns.get_level_values(0)
-
-
-def _is_for_ds_model(data: pd.DataFrame) -> bool:
-    """
-    Determines if the specified loss model parameters are for
-    components modeled with discrete Damage States (DS).
-=======
     Returns
     -------
     bool
         Whether the data are for the ds_model.
 
->>>>>>> 56da5f69
     """
     return 'DS1' in data.columns.get_level_values(0)