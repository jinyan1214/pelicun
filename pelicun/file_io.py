--- conflicted
+++ resolved
@@ -43,7 +43,6 @@
 
 from __future__ import annotations
 
-from __future__ import annotations
 from pathlib import Path
 
 import numpy as np
@@ -82,14 +81,6 @@
 }
 
 
-<<<<<<< HEAD
-def save_to_csv(
-    data: pd.DataFrame,
-    filepath_str: str | None,
-    units: pd.Series | None = None,
-    unit_conversion_factors: dict | None = None,
-    orientation: int = 0,
-=======
 def save_to_csv(  # noqa: C901
     data: pd.DataFrame | None,
     filepath: Path | None,
@@ -97,7 +88,6 @@
     unit_conversion_factors: dict | None = None,
     orientation: int = 0,
     *,
->>>>>>> 56da5f69
     use_simpleindex: bool = True,
     log: base.Logger | None = None,
 ) -> pd.DataFrame | None:
@@ -149,36 +139,12 @@
         unit conversions and reformatting applied. Otherwise, returns
         None after saving the data to a CSV file.
 
-<<<<<<< HEAD
-    if filepath_str is None:
-=======
     """
     if filepath is None:
->>>>>>> 56da5f69
         if log:
             log.msg('Preparing data ...', prepend_timestamp=False)
 
     elif log:
-<<<<<<< HEAD
-        log.msg(f'Saving data to `{filepath_str}`...', prepend_timestamp=False)
-
-    if data is None:
-        if log:
-            log.warn('Data was empty, no file saved.')
-        return None
-
-    # make sure we do not modify the original data
-    data = data.copy()
-
-    # convert units and add unit information, if needed
-    if units is not None:
-
-        if unit_conversion_factors is None:
-            raise ValueError(
-                'When `units` is not None, '
-                '`unit_conversion_factors` must be provided.'
-            )
-=======
         log.msg(f'Saving data to `{filepath!s}`...', prepend_timestamp=False)
 
     if data is None:
@@ -199,80 +165,18 @@
                 '`unit_conversion_factors` must be provided.'
             )
             raise ValueError(msg)
->>>>>>> 56da5f69
 
         if log:
             log.msg('Converting units...', prepend_timestamp=False)
 
         # if the orientation is 1, we might not need to scale all columns
         if orientation == 1:
-<<<<<<< HEAD
-            cols_to_scale_bool = [dt in [float, int] for dt in data.dtypes]
-=======
             cols_to_scale_bool = [dt in {float, int} for dt in data.dtypes]
->>>>>>> 56da5f69
             cols_to_scale = data.columns[cols_to_scale_bool]
 
         labels_to_keep = []
 
         for unit_name in units.unique():
-<<<<<<< HEAD
-
-            labels = units.loc[units == unit_name].index.values
-
-            unit_factor = 1.0 / unit_conversion_factors[unit_name]
-
-            active_labels = []
-
-            if orientation == 0:
-                for label in labels:
-                    if label in data.columns:
-                        active_labels.append(label)
-
-                if len(active_labels) > 0:
-                    data.loc[:, active_labels] *= unit_factor
-
-            else:  # elif orientation == 1:
-                for label in labels:
-                    if label in data.index:
-                        active_labels.append(label)
-
-                if len(active_labels) > 0:
-                    data.loc[
-                        np.array(active_labels), np.array(cols_to_scale)
-                    ] *= unit_factor
-
-            labels_to_keep += active_labels
-
-        units_df = units.loc[labels_to_keep].to_frame()
-
-        if orientation == 0:
-            data = pd.concat([units_df.T, data], axis=0)
-            data.sort_index(axis=1, inplace=True)
-        else:
-            data = pd.concat([units_df, data], axis=1)
-            data.sort_index(inplace=True)
-
-        if log:
-            log.msg('Unit conversion successful.', prepend_timestamp=False)
-
-    if use_simpleindex:
-        # convert MultiIndex to regular index with '-' separators
-        if isinstance(data.index, pd.MultiIndex):
-            data = base.convert_to_SimpleIndex(data)
-
-        # same thing for the columns
-        if isinstance(data.columns, pd.MultiIndex):
-            data = base.convert_to_SimpleIndex(data, axis=1)
-
-    if filepath_str is not None:
-
-        filepath = Path(filepath_str).resolve()
-        if filepath.suffix == '.csv':
-
-            # save the contents of the DataFrame into a csv
-            data.to_csv(filepath)
-=======
             labels = units.loc[units == unit_name].index.to_numpy()
 
             unit_factor = 1.0 / unit_conversion_factors[unit_name]
@@ -340,30 +244,11 @@
 
     # at this line, filepath is None
     return data
->>>>>>> 56da5f69
-
-            if log:
-                log.msg('Data successfully saved to file.', prepend_timestamp=False)
-
-        else:
-            raise ValueError(
-                f'ERROR: Please use the `.csv` file extension. '
-                f'Received file name is `{filepath}`'
-            )
-
-<<<<<<< HEAD
-        return None
-
-    # at this line, filepath is None
-    return data
-
-
-def substitute_default_path(data_paths: list[str]) -> list[str]:
-=======
+
+
 def substitute_default_path(
     data_paths: list[str | pd.DataFrame],
 ) -> list[str | pd.DataFrame]:
->>>>>>> 56da5f69
     """
     Substitute the default directory path with a specified path.
 
@@ -420,18 +305,11 @@
     return updated_paths
 
 
-<<<<<<< HEAD
-def load_data(
-    data_source: str | pd.DataFrame,
-    unit_conversion_factors: dict | None,
-    orientation: int = 0,
-=======
 def load_data(  # noqa: C901
     data_source: str | pd.DataFrame,
     unit_conversion_factors: dict | None = None,
     orientation: int = 0,
     *,
->>>>>>> 56da5f69
     reindex: bool = True,
     return_units: bool = False,
     log: base.Logger | None = None,
@@ -482,14 +360,6 @@
     TypeError
         If `data_source` is neither a string nor a DataFrame, a
         TypeError is raised.
-<<<<<<< HEAD
-    ValueError
-        If `unit_conversion_factors` contains keys that do not
-        correspond to any units in the data, a ValueError may be
-        raised during processing.
-    """
-=======
->>>>>>> 56da5f69
 
     """
     if isinstance(data_source, pd.DataFrame):
@@ -511,11 +381,7 @@
     # and optionally apply conversions to all numeric values
     if 'Units' in the_index:
         units = data['Units'] if orientation == 1 else data.loc['Units']
-<<<<<<< HEAD
-        data.drop(['Units'], axis=orientation, inplace=True)  # type: ignore
-=======
         data = data.drop(['Units'], axis=orientation)  # type: ignore
->>>>>>> 56da5f69
         data = base.convert_dtypes(data)
 
         if unit_conversion_factors is not None:
@@ -540,27 +406,17 @@
 
             if orientation == 1:
                 data.loc[:, numeric_elements] = data.loc[
-<<<<<<< HEAD
-                    :, numeric_elements
-                ].multiply(
-                    conversion_factors, axis=axis[orientation]
-=======
                     :, numeric_elements  # type: ignore
                 ].multiply(
                     conversion_factors,
                     axis=axis[orientation],  # type: ignore
->>>>>>> 56da5f69
                 )  # type: ignore
             else:
                 data.loc[numeric_elements, :] = data.loc[
                     numeric_elements, :
                 ].multiply(
-<<<<<<< HEAD
-                    conversion_factors, axis=axis[orientation]
-=======
                     conversion_factors,
                     axis=axis[orientation],  # type: ignore
->>>>>>> 56da5f69
                 )  # type: ignore
 
         if log:
@@ -580,22 +436,13 @@
     else:
         # convert index to MultiIndex if needed
         data = base.convert_to_MultiIndex(data, axis=0)
-<<<<<<< HEAD
-        data.sort_index(inplace=True)
-=======
         data = data.sort_index()
->>>>>>> 56da5f69
 
     if return_units:
         if units is not None:
             # convert index in units Series to MultiIndex if needed
-<<<<<<< HEAD
-            units = base.convert_to_MultiIndex(units, axis=0).dropna()  # type: ignore # noqa
-            units.sort_index(inplace=True)
-=======
             units = base.convert_to_MultiIndex(units, axis=0).dropna()  # type: ignore
             units = units.sort_index()
->>>>>>> 56da5f69
         output = data, units
     else:
         output = data  # type: ignore
@@ -641,15 +488,9 @@
     filepath_path = Path(filepath).resolve()
 
     if not filepath_path.is_file():
-<<<<<<< HEAD
-        raise FileNotFoundError(
-            f"The filepath provided does not point to an existing "
-            f"file: {filepath_path}"
-=======
         msg = (
             f'The filepath provided does not point to an existing '
             f'file: {filepath_path}'
->>>>>>> 56da5f69
         )
         raise FileNotFoundError(msg)
 
@@ -668,13 +509,8 @@
             log.msg('File successfully opened.', prepend_timestamp=False)
 
     else:
-<<<<<<< HEAD
-        raise ValueError(
-            f'ERROR: Unexpected file type received when trying '
-=======
         msg = (
             f'Unexpected file type received when trying '
->>>>>>> 56da5f69
             f'to load from csv: {filepath_path}'
         )
         raise ValueError(msg)
