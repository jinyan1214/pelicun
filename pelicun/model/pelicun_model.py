--- conflicted
+++ resolved
@@ -44,21 +44,14 @@
 
 from typing import TYPE_CHECKING, Any
 
-from __future__ import annotations
-from typing import TYPE_CHECKING
 import numpy as np
 import pandas as pd
 
-<<<<<<< HEAD
-if TYPE_CHECKING:
-    from pelicun.assessment import Assessment
-=======
 from pelicun import base, uq
 
 if TYPE_CHECKING:
     from pelicun.assessment import AssessmentBase
     from pelicun.base import Logger
->>>>>>> 56da5f69
 
 idx = base.idx
 
@@ -68,19 +61,6 @@
 
     __slots__ = ['_asmnt', 'log']
 
-<<<<<<< HEAD
-    __slots__ = ['_asmnt', 'log']
-
-    def __init__(self, assessment: Assessment):
-        # link the PelicunModel object to its Assessment object
-        self._asmnt: Assessment = assessment
-
-        # link logging methods as attributes enabling more
-        # concise syntax
-        self.log = self._asmnt.log
-
-    def _convert_marginal_params(
-=======
     def __init__(self, assessment: AssessmentBase) -> None:
         """
         Instantiate PelicunModel objects.
@@ -99,15 +79,11 @@
         self.log: Logger = self._asmnt.log
 
     def _convert_marginal_params(  # noqa: C901
->>>>>>> 56da5f69
         self,
         marginal_params: pd.DataFrame,
         units: pd.Series,
         arg_units: pd.Series | None = None,
-<<<<<<< HEAD
-=======
         *,
->>>>>>> 56da5f69
         divide_units: bool = True,
         inverse_conversion: bool = False,
     ) -> pd.DataFrame:
@@ -141,17 +117,10 @@
             corresponding to the primary parameters, and False
             otherwise.
         inverse_conversion: bool
-<<<<<<< HEAD
-            If True, converts from user-defined units to internal. If
-            False, converts from internal units to
-            user-defined. Defaults to False, since the method is
-            mostly applied on user-defined data.
-=======
             If False, converts from user-defined units to internal. If
             True, converts from internal units to user-defined.
             Defaults to False, since the method is mostly applied on
             user-defined data.
->>>>>>> 56da5f69
 
         Returns
         -------
@@ -261,16 +230,11 @@
                     conversion_factor = unit_factor
                 if inverse_conversion:
                     conversion_factor = 1.00 / conversion_factor
-<<<<<<< HEAD
-                theta, tr_limits = uq.scale_distribution(
-                    conversion_factor, family, theta, tr_limits
-=======
                 theta, tr_limits = uq.scale_distribution(  # type: ignore
                     conversion_factor,
                     family,
                     theta,
                     tr_limits,  # type: ignore
->>>>>>> 56da5f69
                 )
 
                 # convert multilinear function parameters back into strings
@@ -361,97 +325,6 @@
         except ValueError as exc:
             stories = self._asmnt.stories
 
-<<<<<<< HEAD
-        return marginal_params
-
-    def _get_locations(self, loc_str: str) -> np.ndarray:
-        """
-        Parses a location string to determine specific sections of
-        an asset to be processed.
-
-        This function interprets various string formats to output
-        a list of strings representing sections or parts of the
-        asset.  It can handle single numbers, ranges (e.g.,
-        '3--7'), lists separated by commas (e.g., '1,2,5'), and
-        special keywords like 'all', 'top', or 'roof'.
-
-        Parameters
-        ----------
-        loc_str : str
-            A string that describes the location or range of
-            sections in the asset.  It can be a single number, a
-            range, a comma-separated list, 'all', 'top', or
-            'roof'.
-
-        Returns
-        -------
-        numpy.ndarray
-            An array of strings, each representing a section
-            number. These sections are processed based on the
-            input string, which can denote specific sections,
-            ranges of sections, or special keywords.
-
-        Raises
-        ------
-        ValueError
-            If the location string cannot be parsed into any
-            recognized format, a ValueError is raised with a
-            message indicating the problematic string.
-
-        Examples
-        --------
-        Given an asset with multiple sections:
-
-        >>> _get_locations('5')
-        array(['5'])
-
-        >>> _get_locations('3--7')
-        array(['3', '4', '5', '6', '7'])
-
-        >>> _get_locations('1,2,5')
-        array(['1', '2', '5'])
-
-        >>> _get_locations('all')
-        array(['1', '2', '3', ..., '10'])
-
-        >>> _get_locations('top')
-        array(['10'])
-
-        >>> _get_locations('roof')
-        array(['11'])
-        """
-        try:
-            res = str(int(loc_str))
-            return np.array([res])
-
-        except ValueError as exc:
-            stories = self._asmnt.stories
-
-            if "--" in loc_str:
-                s_low, s_high = loc_str.split('--')
-                s_low = self._get_locations(s_low)
-                s_high = self._get_locations(s_high)
-                return np.arange(int(s_low[0]), int(s_high[0]) + 1).astype(str)
-
-            if "," in loc_str:
-                return np.array(loc_str.split(','), dtype=int).astype(str)
-
-            if loc_str == "all":
-                return np.arange(1, stories + 1).astype(str)
-
-            if loc_str == "top":
-                return np.array([stories]).astype(str)
-
-            if loc_str == "roof":
-                return np.array([stories + 1]).astype(str)
-
-            raise ValueError(f"Cannot parse location string: " f"{loc_str}") from exc
-
-    def _get_directions(self, dir_str: str | None) -> np.ndarray:
-        """
-        Parses a direction string to determine specific
-        orientations or directions applicable within an asset.
-=======
             if '--' in loc_str:
                 s_low, s_high = loc_str.split('--')
                 s_low = self._get_locations(s_low)[0]
@@ -482,7 +355,6 @@
 
         Parses a direction string to determine specific orientations
         or directions applicable within an asset.
->>>>>>> 56da5f69
 
         This function processes direction descriptions to output
         an array of strings, each representing a specific
@@ -492,11 +364,7 @@
 
         Parameters
         ----------
-<<<<<<< HEAD
-        dir_str : str or None
-=======
         dir_str: str or None
->>>>>>> 56da5f69
             A string that describes the direction or range of
             directions in the asset. It can be a single number, a
             range, a comma-separated list, or it can be null,
@@ -533,30 +401,6 @@
 
         >>> get_directions('1,2,5')
         array(['1', '2', '5'])
-<<<<<<< HEAD
-        """
-        if pd.isnull(dir_str):
-            return np.ones(1).astype(str)
-
-        try:
-            res = str(int(dir_str))
-            return np.array([res])
-
-        except ValueError as exc:
-            if "," in dir_str:
-                return np.array(dir_str.split(','), dtype=int).astype(str)
-
-            if "--" in dir_str:
-                d_low, d_high = dir_str.split('--')
-                d_low = self._get_directions(d_low)
-                d_high = self._get_directions(d_high)
-                return np.arange(int(d_low[0]), int(d_high[0]) + 1).astype(str)
-
-            # else:
-            raise ValueError(
-                f"Cannot parse direction string: " f"{dir_str}"
-            ) from exc
-=======
 
         """
         if pd.isna(dir_str):
@@ -610,5 +454,4 @@
         value = base.get(error_setup, path)
         if value is None:
             raise KeyError
-        return value
->>>>>>> 56da5f69
+        return value