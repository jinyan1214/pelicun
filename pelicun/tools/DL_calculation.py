--- conflicted
+++ resolved
@@ -379,12 +379,8 @@
 
             config_ap, CMP = auto_populate(config, auto_script_path)
 
-<<<<<<< HEAD
             if not config_ap['DL']:
 
-=======
-            if config_ap['DL'] is None:
->>>>>>> bab6c24c
                 log_msg(
                     "The prescribed auto-population script failed to identify "
                     "a valid damage and loss configuration for this asset. "
@@ -639,7 +635,8 @@
     # save results
     if 'Demand' in config['DL']['Outputs']:
         out_reqs = [
-            out if val else "" for out, val in config['DL']['Outputs']['Demand'].items()
+            out if val else ""
+            for out, val in config['DL']['Outputs']['Demand'].items()
         ]
 
         if np.any(np.isin(['Sample', 'Statistics'], out_reqs)):
@@ -726,7 +723,9 @@
                     cmp_marginals.loc['excessive.coll.DEM', 'Units'] = 'ea'
 
                     locs = demand_sample[coll_DEM].columns.unique(level=0)
-                    cmp_marginals.loc['excessive.coll.DEM', 'Location'] = ','.join(locs)
+                    cmp_marginals.loc['excessive.coll.DEM', 'Location'] = ','.join(
+                        locs
+                    )
 
                     dirs = demand_sample[coll_DEM].columns.unique(level=1)
                     cmp_marginals.loc['excessive.coll.DEM', 'Direction'] = ','.join(
@@ -805,7 +804,8 @@
             )
 
         out_reqs = [
-            out if val else "" for out, val in config['DL']['Outputs']['Asset'].items()
+            out if val else ""
+            for out, val in config['DL']['Outputs']['Asset'].items()
         ]
 
         if np.any(np.isin(['Sample', 'Statistics'], out_reqs)):
@@ -874,7 +874,9 @@
         ):
             component_db = [
                 'PelicunDefault/'
-                + default_DBs['fragility'][config['DL']['Asset']['ComponentDatabase']],
+                + default_DBs['fragility'][
+                    config['DL']['Asset']['ComponentDatabase']
+                ],
             ]
         else:
             component_db = []
@@ -932,9 +934,9 @@
                 adf.loc[coll_CMP_name, ('Demand', 'Type')] = coll_DEM_name
 
             else:
-                adf.loc[
-                    coll_CMP_name, ('Demand', 'Type')
-                ] = f'{coll_DEM_name}|{coll_DEM_spec}'
+                adf.loc[coll_CMP_name, ('Demand', 'Type')] = (
+                    f'{coll_DEM_name}|{coll_DEM_spec}'
+                )
 
             coll_DEM_unit = add_units(
                 pd.DataFrame(
@@ -990,9 +992,9 @@
             # input file
             adf.loc['excessiveRID', ('Demand', 'Directional')] = 1
             adf.loc['excessiveRID', ('Demand', 'Offset')] = 0
-            adf.loc[
-                'excessiveRID', ('Demand', 'Type')
-            ] = 'Residual Interstory Drift Ratio'
+            adf.loc['excessiveRID', ('Demand', 'Type')] = (
+                'Residual Interstory Drift Ratio'
+            )
 
             adf.loc['excessiveRID', ('Demand', 'Unit')] = 'unitless'
             adf.loc['excessiveRID', ('LS1', 'Theta_0')] = irrep_config[
@@ -1085,7 +1087,9 @@
 
                                 for target_val in target_vals:
                                     for cmp_type, cmp_id in cmp_map.items():
-                                        if (cmp_type in target_val) and (cmp_id != ''):
+                                        if (cmp_type in target_val) and (
+                                            cmp_id != ''
+                                        ):
                                             target_val = target_val.replace(
                                                 cmp_type, cmp_id
                                             )
@@ -1110,7 +1114,9 @@
                 dmg_process = None
 
             else:
-                log_msg(f"Prescribed Damage Process not recognized: " f"{dp_approach}")
+                log_msg(
+                    f"Prescribed Damage Process not recognized: " f"{dp_approach}"
+                )
 
         # calculate damages
         PAL.damage.calculate(sample_size, dmg_process=dmg_process)
@@ -1126,9 +1132,13 @@
                 )
                 is True
             ):
-                damage_units = damage_units.groupby(level=[0, 1, 2, 4], axis=1).first()
-
-                damage_groupby_uid = damage_sample.groupby(level=[0, 1, 2, 4], axis=1)
+                damage_units = damage_units.groupby(
+                    level=[0, 1, 2, 4], axis=1
+                ).first()
+
+                damage_groupby_uid = damage_sample.groupby(
+                    level=[0, 1, 2, 4], axis=1
+                )
 
                 damage_sample = damage_groupby_uid.sum().mask(
                     damage_groupby_uid.count() == 0, np.nan
@@ -1152,7 +1162,9 @@
                     damage_sample_s.to_csv(
                         output_path / "DMG_sample.zip",
                         index_label=damage_sample_s.columns.name,
-                        compression=dict(method='zip', archive_name='DMG_sample.csv'),
+                        compression=dict(
+                            method='zip', archive_name='DMG_sample.csv'
+                        ),
                     )
                     output_files.append('DMG_sample.zip')
 
@@ -1174,14 +1186,18 @@
                         )
                         is True
                     ):
-                        damage_groupby = damage_sample.groupby(level=[0, 1, 3], axis=1)
+                        damage_groupby = damage_sample.groupby(
+                            level=[0, 1, 3], axis=1
+                        )
 
                         damage_units = damage_units.groupby(
                             level=[0, 1, 3], axis=1
                         ).first()
 
                     else:
-                        damage_groupby = damage_sample.groupby(level=[0, 1, 4], axis=1)
+                        damage_groupby = damage_sample.groupby(
+                            level=[0, 1, 4], axis=1
+                        )
 
                         damage_units = damage_units.groupby(
                             level=[0, 1, 4], axis=1
@@ -1241,7 +1257,9 @@
                         grp_damage_s.to_csv(
                             output_path / "DMG_grp.zip",
                             index_label=grp_damage_s.columns.name,
-                            compression=dict(method='zip', archive_name='DMG_grp.csv'),
+                            compression=dict(
+                                method='zip', archive_name='DMG_grp.csv'
+                            ),
                         )
                         output_files.append('DMG_grp.zip')
 
@@ -1452,7 +1470,9 @@
                 adf.loc[rcarb, ('DS1', 'Theta_0')] = rCarbon_config["Median"]
 
                 if pd.isna(rCarbon_config.get('Distribution', np.nan)) is False:
-                    adf.loc[rcarb, ('DS1', 'Family')] = rCarbon_config["Distribution"]
+                    adf.loc[rcarb, ('DS1', 'Family')] = rCarbon_config[
+                        "Distribution"
+                    ]
                     adf.loc[rcarb, ('DS1', 'Theta_1')] = rCarbon_config["Theta_1"]
             else:
                 # add a default replacement carbon value as a placeholder
@@ -1544,7 +1564,9 @@
                             drivers.append(f'DMG-{dmg_cmp}')
                             loss_models.append(loss_cmp)
 
-                loss_map = pd.DataFrame(loss_models, columns=['Repair'], index=drivers)
+                loss_map = pd.DataFrame(
+                    loss_models, columns=['Repair'], index=drivers
+                )
 
             elif repair_config['MapApproach'] == "User Defined":
                 if repair_config.get('MapFilePath', False) is not False:
@@ -1612,7 +1634,8 @@
                     )
 
                 out_reqs = [
-                    out if val else "" for out, val in out_config_loss['Repair'].items()
+                    out if val else ""
+                    for out, val in out_config_loss['Repair'].items()
                 ]
 
                 if np.any(
@@ -1659,7 +1682,9 @@
                     if np.any(
                         np.isin(['GroupedSample', 'GroupedStatistics'], out_reqs)
                     ):
-                        repair_groupby = repair_sample.groupby(level=[0, 1, 2], axis=1)
+                        repair_groupby = repair_sample.groupby(
+                            level=[0, 1, 2], axis=1
+                        )
 
                         repair_units = repair_units.groupby(
                             level=[0, 1, 2], axis=1
@@ -1672,7 +1697,9 @@
                         if 'GroupedSample' in out_reqs:
                             grp_repair_s = pd.concat([grp_repair, repair_units])
 
-                            grp_repair_s = convert_to_SimpleIndex(grp_repair_s, axis=1)
+                            grp_repair_s = convert_to_SimpleIndex(
+                                grp_repair_s, axis=1
+                            )
                             grp_repair_s.to_csv(
                                 output_path / "DV_repair_grp.zip",
                                 index_label=grp_repair_s.columns.name,
@@ -1787,7 +1814,8 @@
                 out_dict.update(
                     {
                         "Units": {
-                            col: df_units.loc["Units", col] for col in df_units.columns
+                            col: df_units.loc["Units", col]
+                            for col in df_units.columns
                         }
                     }
                 )
