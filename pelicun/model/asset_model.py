#
# Copyright (c) 2018 Leland Stanford Junior University
# Copyright (c) 2018 The Regents of the University of California
#
# This file is part of pelicun.
#
# Redistribution and use in source and binary forms, with or without
# modification, are permitted provided that the following conditions are met:
#
# 1. Redistributions of source code must retain the above copyright notice,
# this list of conditions and the following disclaimer.
#
# 2. Redistributions in binary form must reproduce the above copyright notice,
# this list of conditions and the following disclaimer in the documentation
# and/or other materials provided with the distribution.
#
# 3. Neither the name of the copyright holder nor the names of its contributors
# may be used to endorse or promote products derived from this software without
# specific prior written permission.
#
# THIS SOFTWARE IS PROVIDED BY THE COPYRIGHT HOLDERS AND CONTRIBUTORS "AS IS"
# AND ANY EXPRESS OR IMPLIED WARRANTIES, INCLUDING, BUT NOT LIMITED TO, THE
# IMPLIED WARRANTIES OF MERCHANTABILITY AND FITNESS FOR A PARTICULAR PURPOSE
# ARE DISCLAIMED. IN NO EVENT SHALL THE COPYRIGHT HOLDER OR CONTRIBUTORS BE
# LIABLE FOR ANY DIRECT, INDIRECT, INCIDENTAL, SPECIAL, EXEMPLARY, OR
# CONSEQUENTIAL DAMAGES (INCLUDING, BUT NOT LIMITED TO, PROCUREMENT OF
# SUBSTITUTE GOODS OR SERVICES; LOSS OF USE, DATA, OR PROFITS; OR BUSINESS
# INTERRUPTION) HOWEVER CAUSED AND ON ANY THEORY OF LIABILITY, WHETHER IN
# CONTRACT, STRICT LIABILITY, OR TORT (INCLUDING NEGLIGENCE OR OTHERWISE)
# ARISING IN ANY WAY OUT OF THE USE OF THIS SOFTWARE, EVEN IF ADVISED OF THE
# POSSIBILITY OF SUCH DAMAGE.
#
# You should have received a copy of the BSD 3-Clause License along with
# pelicun. If not, see <http://www.opensource.org/licenses/>.
#
# Contributors:
# Adam Zsarnóczay
# John Vouvakis Manousakis


"""AssetModel object and methods."""

from __future__ import annotations

from __future__ import annotations
from typing import TYPE_CHECKING
from itertools import product
from pathlib import Path
from typing import TYPE_CHECKING, Any, Callable

import numpy as np
import pandas as pd
<<<<<<< HEAD
from pelicun.model.pelicun_model import PelicunModel
from pelicun import base
from pelicun import uq
from pelicun import file_io

if TYPE_CHECKING:
    from pelicun.assessment import Assessment
=======

from pelicun import base, file_io, uq
from pelicun.model.pelicun_model import PelicunModel

if TYPE_CHECKING:
    from pelicun.assessment import AssessmentBase
>>>>>>> 56da5f69

idx = base.idx


class AssetModel(PelicunModel):
    """Asset information used in assessments."""

<<<<<<< HEAD
    __slots__ = ['cmp_marginal_params', 'cmp_units', 'cmp_sample', '_cmp_RVs']

    def __init__(self, assessment: Assessment):
        super().__init__(assessment)

        self.cmp_marginal_params = None
        self.cmp_units = None
        self.cmp_sample = None

        self._cmp_RVs = None

    def save_cmp_sample(
        self, filepath: str | None = None, save_units: bool = False
=======
    __slots__ = ['_cmp_RVs', 'cmp_marginal_params', 'cmp_sample', 'cmp_units']

    def __init__(self, assessment: AssessmentBase) -> None:
        """
        Initialize an Asset model.

        Parameters
        ----------
        assessment: AssessmentBase
            Parent assessment object.

        """
        super().__init__(assessment)

        self.cmp_marginal_params: pd.DataFrame | None = None
        self.cmp_units: pd.Series | None = None
        self.cmp_sample: pd.DataFrame | None = None

        self._cmp_RVs: uq.RandomVariableRegistry | None = None

    def save_cmp_sample(
        self, filepath: str | None = None, *, save_units: bool = False
>>>>>>> 56da5f69
    ) -> pd.DataFrame | tuple[pd.DataFrame, pd.Series] | None:
        """
        Save or retrieve component quantity sample.

        Saves the component quantity sample to a CSV file or returns
        it as a DataFrame with optional units.  This method handles
        the storage of a sample of component quantities, which can
        either be saved directly to a file or returned as a DataFrame
        for further manipulation. When saving to a file, additional
        information such as unit conversion factors and column units
        can be included. If the data is not being saved to a file, the
        method can return the DataFrame with or without units as
        specified.

        Parameters
        ----------
        filepath: str, optional
            The path to the file where the component quantity sample
            should be saved. If not provided, the sample is not saved
            to disk but returned.
        save_units: bool, default: False
            Indicates whether to include a row with unit information
            in the returned DataFrame. This parameter is ignored if a
            file path is provided.

        Returns
        -------
        None or tuple
            If `filepath` is provided, the function returns None after
            saving the data.
            If no `filepath` is specified, returns:
            * DataFrame containing the component quantity sample.
            * Optionally, a Series containing the units for each
            column if `save_units` is True.
<<<<<<< HEAD

        Raises
        ------
        IOError
            Raises an IOError if there is an issue saving the file to
            the specified `filepath`.
=======
>>>>>>> 56da5f69

        Notes
        -----
        The function utilizes internal logging to notify the start and
        completion of the saving process. It adjusts index types and
        handles unit conversions based on assessment configurations.

        """
        self.log.div()
        if filepath is not None:
            self.log.msg('Saving asset components sample...')

        # prepare a units array
        sample = self.cmp_sample
        assert isinstance(sample, pd.DataFrame)

        units = pd.Series(name='Units', index=sample.columns, dtype=object)

        assert self.cmp_units is not None
        for cmp_id, unit_name in self.cmp_units.items():
            units.loc[cmp_id, :] = unit_name  # type: ignore

        res = file_io.save_to_csv(
            sample,
            Path(filepath) if filepath is not None else None,
            units=units,
            unit_conversion_factors=self._asmnt.unit_conversion_factors,
            use_simpleindex=(filepath is not None),
            log=self._asmnt.log,
        )
        if filepath is not None:
            self.log.msg(
                'Asset components sample successfully saved.',
                prepend_timestamp=False,
            )
            return None
        # else:

        assert isinstance(res, pd.DataFrame)

        units_part = res.loc['Units']
        assert isinstance(units_part, pd.Series)
        units = units_part

        res = res.drop('Units')

        if save_units:
            return res.astype(float), units

        return res.astype(float)

    def load_cmp_sample(self, filepath: str) -> None:
        """
        Load a component quantity sample from a specified CSV file.

        This method reads a CSV file that contains component quantity
        samples, setting up the necessary DataFrame structures within
        the application. It also handles unit conversions using
        predefined conversion factors and captures the units of each
        component quantity from the CSV file.

        Parameters
        ----------
        filepath: str
            The path to the CSV file from which to load the component
            quantity sample.

        Raises
        ------
        ValueError
          If the columns have an invalid number of levels.

        Notes
        -----
        Upon successful loading, the method sets the component sample
        and units as internal attributes of the class, making them
        readily accessible for further operations. It also sets
        appropriate column names for the DataFrame to match expected
        indexing levels such as component ('cmp'), location ('loc'),
        direction ('dir'), and unique identifier ('uid').

        Examples
        --------
        Assuming the filepath to the component sample CSV is known and
        accessible:

        >>> model.load_cmp_sample('path/to/component_sample.csv')
        # This will load the component quantity sample into the model
        # from the specified file.

        """
        self.log.div()
        self.log.msg('Loading asset components sample...')

        sample, units = file_io.load_data(
            filepath,
            self._asmnt.unit_conversion_factors,
            return_units=True,
            log=self._asmnt.log,
        )
        assert isinstance(sample, pd.DataFrame)
        assert isinstance(units, pd.Series)

        # Check if a `uid` level was passed
        num_levels = len(sample.columns.names)
        num_levels_without_uid = 3
        num_levels_with_uid = num_levels_without_uid + 1
        if num_levels == num_levels_without_uid:
            # No `uid`, add one.
            sample.columns.names = ['cmp', 'loc', 'dir']
            sample = base.dedupe_index(sample.T).T
        elif num_levels == num_levels_with_uid:
            sample.columns.names = ['cmp', 'loc', 'dir', 'uid']
        else:
            msg = (
                f'Invalid component sample: Column MultiIndex '
                f'has an unexpected length: {num_levels}'
            )
            raise ValueError(msg)

<<<<<<< HEAD
        sample.columns.names = ['cmp', 'loc', 'dir', 'uid']

=======
>>>>>>> 56da5f69
        self.cmp_sample = sample

        self.cmp_units = units.groupby(level=0).first()

<<<<<<< HEAD
=======
        # Add marginal parameters with Blocks information (later calls
        # rely on that attribute being defined)
        # Obviously we can't trace back the distributions and their
        # parameters, those columns are left undefined.
        cmp_marginal_params = pd.DataFrame(
            self.cmp_sample.columns.to_list(), columns=self.cmp_sample.columns.names
        ).astype(str)
        cmp_marginal_params['Blocks'] = 1
        cmp_marginal_params = cmp_marginal_params.set_index(
            ['cmp', 'loc', 'dir', 'uid']
        )
        self.cmp_marginal_params = cmp_marginal_params

>>>>>>> 56da5f69
        self.log.msg(
            'Asset components sample successfully loaded.', prepend_timestamp=False
        )

    def load_cmp_model(self, data_source: str | dict[str, pd.DataFrame]) -> None:
        """
        Load the asset model from a specified data source.

        This function is responsible for loading data related to the
        component model of an asset. It supports loading from multiple
        types of data sources. If the data source is a string, it is
        treated as a prefix to filenames that contain the necessary
        data. If it is a dictionary, it directly contains the data as
        DataFrames.

        Parameters
        ----------
        data_source: str or dict
            The source from where to load the component model data. If
            it's a string, it should be the prefix for three files:
            one for marginal distributions (`<prefix>_marginals.csv`),
            one for empirical data (`<prefix>_empirical.csv`), and one
            for correlation data (`<prefix>_correlation.csv`). If it's
            a dictionary, it should have keys 'marginals',
            'empirical', and 'correlation', with each key associated
            with a DataFrame containing the corresponding data.

        Notes
        -----
        The function utilizes helper functions to handle complex
        location strings that can describe single locations, ranges,
        lists, or special keywords like 'all', 'top', and
        'roof'. These are used to specify which parts of the asset the
        data pertains to, especially useful in buildings with multiple
        stories or sections.

        Examples
        --------
        To load data using file prefixes:

        >>> model.load_cmp_model('path/to/data_prefix')

        To load data using a dictionary of DataFrames:

        >>> data_dict = {
            'marginals': df_marginals,
            'empirical': df_empirical,
            'correlation': df_correlation
        }
        >>> model.load_cmp_model(data_dict)

        """
<<<<<<< HEAD

        def get_attribute(attribute_str, dtype=float, default=np.nan):
            # pylint: disable=missing-return-doc
            # pylint: disable=missing-return-type-doc
            if pd.isnull(attribute_str):
                return default
            return dtype(attribute_str)

=======
>>>>>>> 56da5f69
        self.log.div()
        self.log.msg('Loading component model...')

        # Currently, we assume independent component distributions are defined
        # throughout the building. Correlations may be added afterward or this
        # method can be extended to read correlation matrices too if needed.

        # prepare the marginal data source variable to load the data
        if isinstance(data_source, dict):
            marginal_data_source: pd.DataFrame | str = data_source['marginals']
        else:
            marginal_data_source = data_source + '_marginals.csv'

        marginal_params, units = file_io.load_data(
            marginal_data_source,
            None,
            orientation=1,
            reindex=False,
            return_units=True,
            log=self._asmnt.log,
        )
        assert isinstance(marginal_params, pd.DataFrame)
        assert isinstance(units, pd.Series)

        # group units by cmp id to avoid redundant entries
        self.cmp_units = units.copy().groupby(level=0).first()

        marginal_params = pd.concat([marginal_params, units], axis=1)

        cmp_marginal_param_dct: dict[str, list[Any]] = {
            'Family': [],
            'Theta_0': [],
            'Theta_1': [],
            'Theta_2': [],
            'TruncateLower': [],
            'TruncateUpper': [],
            'Blocks': [],
            'Units': [],
        }
        index_list = []
        for row in marginal_params.itertuples():
<<<<<<< HEAD
            locs = self._get_locations(row.Location)
            dirs = self._get_directions(row.Direction)
=======
            locs = self._get_locations(str(row.Location))
            dirs = self._get_directions(str(row.Direction))
>>>>>>> 56da5f69
            indices = list(product((row.Index,), locs, dirs))
            num_vals = len(indices)
            for col, cmp_marginal_param in cmp_marginal_param_dct.items():
                if col == 'Blocks':
                    cmp_marginal_param.extend(
                        [
                            int(row.Blocks)  # type: ignore
                            if ('Blocks' in dir(row) and not pd.isna(row.Blocks))
                            else 1,
                        ]
                        * num_vals
                    )
                elif col == 'Units':
                    cmp_marginal_param.extend([self.cmp_units[row.Index]] * num_vals)
                elif col == 'Family':
                    cmp_marginal_param.extend([getattr(row, col, np.nan)] * num_vals)
                else:
                    cmp_marginal_param.extend(
                        [str(getattr(row, col, np.nan))] * num_vals
                    )
            index_list.extend(indices)
        index = pd.MultiIndex.from_tuples(index_list, names=['cmp', 'loc', 'dir'])
        dtypes = {
            'Family': object,
            'Theta_0': float,
            'Theta_1': float,
            'Theta_2': float,
            'TruncateLower': float,
            'TruncateUpper': float,
            'Blocks': int,
            'Units': object,
        }
        cmp_marginal_param_series = []
        for col, cmp_marginal_param in cmp_marginal_param_dct.items():
            cmp_marginal_param_series.append(
                pd.Series(
                    cmp_marginal_param, dtype=dtypes[col], name=col, index=index
                )
            )

        cmp_marginal_params = pd.concat(cmp_marginal_param_series, axis=1)

        assert not (
            cmp_marginal_params['Theta_0'].isna().to_numpy().any()  # type: ignore
        )

        cmp_marginal_params = cmp_marginal_params.dropna(axis=1, how='all')

        self.log.msg(
<<<<<<< HEAD
            "Model parameters successfully parsed. "
            f"{cmp_marginal_params.shape[0]} performance groups identified",
=======
            'Model parameters successfully parsed. '
            f'{cmp_marginal_params.shape[0]} performance groups identified',
>>>>>>> 56da5f69
            prepend_timestamp=False,
        )

        # Now we can take care of converting the values to base units
        self.log.msg(
<<<<<<< HEAD
            "Converting model parameters to internal units...",
=======
            'Converting model parameters to internal units...',
>>>>>>> 56da5f69
            prepend_timestamp=False,
        )

        # ensure that the index has unique entries by introducing an
        # internal component uid
        cmp_marginal_params = base.dedupe_index(cmp_marginal_params)

        cmp_marginal_params = self._convert_marginal_params(
            cmp_marginal_params, cmp_marginal_params['Units']
        )

        self.cmp_marginal_params = cmp_marginal_params.drop('Units', axis=1)

        self.log.msg(
<<<<<<< HEAD
            "Model parameters successfully loaded.", prepend_timestamp=False
        )

        self.log.msg(
            "\nComponent model marginal distributions:\n" + str(cmp_marginal_params),
=======
            'Model parameters successfully loaded.', prepend_timestamp=False
        )

        self.log.msg(
            '\nComponent model marginal distributions:\n' + str(cmp_marginal_params),
>>>>>>> 56da5f69
            prepend_timestamp=False,
        )

        # the empirical data and correlation files can be added later, if needed

<<<<<<< HEAD
    def list_unique_component_ids(
        self, as_set: bool = False
    ) -> list[str] | set[str]:
        """
        Returns unique component IDs.

        Parameters
        ----------
        as_set: bool
            Whether to cast the list into a set.

=======
    def list_unique_component_ids(self) -> list[str]:
        """
        Obtain unique component IDs.

>>>>>>> 56da5f69
        Returns
        -------
        list | set
            Unique components in the asset model.

        """
<<<<<<< HEAD
        cmp_list = self.cmp_marginal_params.index.unique(level=0).to_list()
        if as_set:
            return set(cmp_list)
        return cmp_list
=======
        assert self.cmp_marginal_params is not None
        return self.cmp_marginal_params.index.unique(level=0).to_list()
>>>>>>> 56da5f69

    def generate_cmp_sample(self, sample_size: int | None = None) -> None:
        """
        Generate a component sample.

        Generates a sample of component quantity realizations based on
        predefined model parameters and optionally specified sample
        size.  If no sample size is provided, the function attempts to
        use the sample size from an associated demand model.

        Parameters
        ----------
        sample_size: int, optional
            The number of realizations to generate. If not specified,
            the sample size is taken from the demand model associated
            with the assessment.

        Raises
        ------
        ValueError
            If the model parameters are not loaded before sample
            generation, or if neither sample size is specified nor can
            be determined from the demand model.

        """
        if self.cmp_marginal_params is None:
            msg = (
                'Model parameters have not been specified. Load '
                'parameters from a file before generating a '
                'sample.'
            )
            raise ValueError(msg)

        self.log.div()
        self.log.msg('Generating sample from component quantity variables...')

        if sample_size is None:
            if self._asmnt.demand.sample is None:
                msg = (
                    'Sample size was not specified, '
                    'and it cannot be determined from '
                    'the demand model.'
                )
                raise ValueError(msg)
            sample_size = self._asmnt.demand.sample.shape[0]

        self._create_cmp_RVs()

        assert self._cmp_RVs is not None
        assert self._asmnt.options.sampling_method is not None
        self._cmp_RVs.generate_sample(
            sample_size=sample_size, method=self._asmnt.options.sampling_method
        )

        cmp_sample = pd.DataFrame(self._cmp_RVs.RV_sample)
<<<<<<< HEAD
        cmp_sample.sort_index(axis=0, inplace=True)
        cmp_sample.sort_index(axis=1, inplace=True)
        cmp_sample = base.convert_to_MultiIndex(cmp_sample, axis=1)['CMP']
        cmp_sample.columns.names = ['cmp', 'loc', 'dir', 'uid']
        self.cmp_sample = cmp_sample

        self.log.msg(
            f"\nSuccessfully generated {sample_size} realizations.",
            prepend_timestamp=False,
        )

    def _create_cmp_RVs(self) -> None:
        """
        Defines the RVs used for sampling component quantities.
        """

        # initialize the registry
        RV_reg = uq.RandomVariableRegistry(self._asmnt.options.rng)

        # add a random variable for each component quantity variable
        for rv_params in self.cmp_marginal_params.itertuples():
            cmp = rv_params.Index

            # create a random variable and add it to the registry
            family = getattr(rv_params, "Family", 'deterministic')
            RV_reg.add_RV(
                uq.rv_class_map(family)(
                    name=f'CMP-{cmp[0]}-{cmp[1]}-{cmp[2]}-{cmp[3]}',
                    theta=[
                        getattr(rv_params, f"Theta_{t_i}", np.nan)
                        for t_i in range(3)
                    ],
                    truncation_limits=[
                        getattr(rv_params, f"Truncate{side}", np.nan)
                        for side in ("Lower", "Upper")
                    ],
                )
            )

        self.log.msg(
            f"\n{self.cmp_marginal_params.shape[0]} random variables created.",
            prepend_timestamp=False,
        )

        self._cmp_RVs = RV_reg
=======
        cmp_sample = cmp_sample.sort_index(axis=0)
        cmp_sample = cmp_sample.sort_index(axis=1)
        cmp_sample_mi = base.convert_to_MultiIndex(cmp_sample, axis=1)['CMP']
        assert isinstance(cmp_sample_mi, pd.DataFrame)
        cmp_sample = cmp_sample_mi
        cmp_sample.columns.names = ['cmp', 'loc', 'dir', 'uid']
        self.cmp_sample = cmp_sample

        self.log.msg(
            f'\nSuccessfully generated {sample_size} realizations.',
            prepend_timestamp=False,
        )

    def _create_cmp_RVs(self) -> None:  # noqa: N802
        """Define the RVs used for sampling component quantities."""
        # initialize the registry
        rv_reg = uq.RandomVariableRegistry(self._asmnt.options.rng)

        # add a random variable for each component quantity variable
        assert self.cmp_marginal_params is not None
        for rv_params in self.cmp_marginal_params.itertuples():
            cmp = rv_params.Index

            # create a random variable and add it to the registry
            family = getattr(rv_params, 'Family', 'deterministic')
            rv_reg.add_RV(
                uq.rv_class_map(family)(
                    name=f'CMP-{cmp[0]}-{cmp[1]}-{cmp[2]}-{cmp[3]}',  # type: ignore
                    theta=np.array(
                        [
                            value
                            for t_i in range(3)
                            if (value := getattr(rv_params, f'Theta_{t_i}', None))
                            is not None
                        ]
                    ),
                    truncation_limits=np.array(
                        [
                            getattr(rv_params, f'Truncate{side}', np.nan)
                            for side in ('Lower', 'Upper')
                        ]
                    ),
                )
            )

        self.log.msg(
            f'\n{self.cmp_marginal_params.shape[0]} random variables created.',
            prepend_timestamp=False,
        )

        self._cmp_RVs = rv_reg
>>>>>>> 56da5f69
<|MERGE_RESOLUTION|>--- conflicted
+++ resolved
@@ -42,30 +42,18 @@
 
 from __future__ import annotations
 
-from __future__ import annotations
-from typing import TYPE_CHECKING
 from itertools import product
 from pathlib import Path
 from typing import TYPE_CHECKING, Any, Callable
 
 import numpy as np
 import pandas as pd
-<<<<<<< HEAD
-from pelicun.model.pelicun_model import PelicunModel
-from pelicun import base
-from pelicun import uq
-from pelicun import file_io
-
-if TYPE_CHECKING:
-    from pelicun.assessment import Assessment
-=======
 
 from pelicun import base, file_io, uq
 from pelicun.model.pelicun_model import PelicunModel
 
 if TYPE_CHECKING:
     from pelicun.assessment import AssessmentBase
->>>>>>> 56da5f69
 
 idx = base.idx
 
@@ -73,21 +61,6 @@
 class AssetModel(PelicunModel):
     """Asset information used in assessments."""
 
-<<<<<<< HEAD
-    __slots__ = ['cmp_marginal_params', 'cmp_units', 'cmp_sample', '_cmp_RVs']
-
-    def __init__(self, assessment: Assessment):
-        super().__init__(assessment)
-
-        self.cmp_marginal_params = None
-        self.cmp_units = None
-        self.cmp_sample = None
-
-        self._cmp_RVs = None
-
-    def save_cmp_sample(
-        self, filepath: str | None = None, save_units: bool = False
-=======
     __slots__ = ['_cmp_RVs', 'cmp_marginal_params', 'cmp_sample', 'cmp_units']
 
     def __init__(self, assessment: AssessmentBase) -> None:
@@ -110,7 +83,6 @@
 
     def save_cmp_sample(
         self, filepath: str | None = None, *, save_units: bool = False
->>>>>>> 56da5f69
     ) -> pd.DataFrame | tuple[pd.DataFrame, pd.Series] | None:
         """
         Save or retrieve component quantity sample.
@@ -145,15 +117,6 @@
             * DataFrame containing the component quantity sample.
             * Optionally, a Series containing the units for each
             column if `save_units` is True.
-<<<<<<< HEAD
-
-        Raises
-        ------
-        IOError
-            Raises an IOError if there is an issue saving the file to
-            the specified `filepath`.
-=======
->>>>>>> 56da5f69
 
         Notes
         -----
@@ -274,17 +237,10 @@
             )
             raise ValueError(msg)
 
-<<<<<<< HEAD
-        sample.columns.names = ['cmp', 'loc', 'dir', 'uid']
-
-=======
->>>>>>> 56da5f69
         self.cmp_sample = sample
 
         self.cmp_units = units.groupby(level=0).first()
 
-<<<<<<< HEAD
-=======
         # Add marginal parameters with Blocks information (later calls
         # rely on that attribute being defined)
         # Obviously we can't trace back the distributions and their
@@ -298,7 +254,6 @@
         )
         self.cmp_marginal_params = cmp_marginal_params
 
->>>>>>> 56da5f69
         self.log.msg(
             'Asset components sample successfully loaded.', prepend_timestamp=False
         )
@@ -351,17 +306,6 @@
         >>> model.load_cmp_model(data_dict)
 
         """
-<<<<<<< HEAD
-
-        def get_attribute(attribute_str, dtype=float, default=np.nan):
-            # pylint: disable=missing-return-doc
-            # pylint: disable=missing-return-type-doc
-            if pd.isnull(attribute_str):
-                return default
-            return dtype(attribute_str)
-
-=======
->>>>>>> 56da5f69
         self.log.div()
         self.log.msg('Loading component model...')
 
@@ -403,13 +347,8 @@
         }
         index_list = []
         for row in marginal_params.itertuples():
-<<<<<<< HEAD
-            locs = self._get_locations(row.Location)
-            dirs = self._get_directions(row.Direction)
-=======
             locs = self._get_locations(str(row.Location))
             dirs = self._get_directions(str(row.Direction))
->>>>>>> 56da5f69
             indices = list(product((row.Index,), locs, dirs))
             num_vals = len(indices)
             for col, cmp_marginal_param in cmp_marginal_param_dct.items():
@@ -459,23 +398,14 @@
         cmp_marginal_params = cmp_marginal_params.dropna(axis=1, how='all')
 
         self.log.msg(
-<<<<<<< HEAD
-            "Model parameters successfully parsed. "
-            f"{cmp_marginal_params.shape[0]} performance groups identified",
-=======
             'Model parameters successfully parsed. '
             f'{cmp_marginal_params.shape[0]} performance groups identified',
->>>>>>> 56da5f69
             prepend_timestamp=False,
         )
 
         # Now we can take care of converting the values to base units
         self.log.msg(
-<<<<<<< HEAD
-            "Converting model parameters to internal units...",
-=======
             'Converting model parameters to internal units...',
->>>>>>> 56da5f69
             prepend_timestamp=False,
         )
 
@@ -490,57 +420,28 @@
         self.cmp_marginal_params = cmp_marginal_params.drop('Units', axis=1)
 
         self.log.msg(
-<<<<<<< HEAD
-            "Model parameters successfully loaded.", prepend_timestamp=False
-        )
-
-        self.log.msg(
-            "\nComponent model marginal distributions:\n" + str(cmp_marginal_params),
-=======
             'Model parameters successfully loaded.', prepend_timestamp=False
         )
 
         self.log.msg(
             '\nComponent model marginal distributions:\n' + str(cmp_marginal_params),
->>>>>>> 56da5f69
             prepend_timestamp=False,
         )
 
         # the empirical data and correlation files can be added later, if needed
 
-<<<<<<< HEAD
-    def list_unique_component_ids(
-        self, as_set: bool = False
-    ) -> list[str] | set[str]:
-        """
-        Returns unique component IDs.
-
-        Parameters
-        ----------
-        as_set: bool
-            Whether to cast the list into a set.
-
-=======
     def list_unique_component_ids(self) -> list[str]:
         """
         Obtain unique component IDs.
 
->>>>>>> 56da5f69
         Returns
         -------
         list | set
             Unique components in the asset model.
 
         """
-<<<<<<< HEAD
-        cmp_list = self.cmp_marginal_params.index.unique(level=0).to_list()
-        if as_set:
-            return set(cmp_list)
-        return cmp_list
-=======
         assert self.cmp_marginal_params is not None
         return self.cmp_marginal_params.index.unique(level=0).to_list()
->>>>>>> 56da5f69
 
     def generate_cmp_sample(self, sample_size: int | None = None) -> None:
         """
@@ -596,53 +497,6 @@
         )
 
         cmp_sample = pd.DataFrame(self._cmp_RVs.RV_sample)
-<<<<<<< HEAD
-        cmp_sample.sort_index(axis=0, inplace=True)
-        cmp_sample.sort_index(axis=1, inplace=True)
-        cmp_sample = base.convert_to_MultiIndex(cmp_sample, axis=1)['CMP']
-        cmp_sample.columns.names = ['cmp', 'loc', 'dir', 'uid']
-        self.cmp_sample = cmp_sample
-
-        self.log.msg(
-            f"\nSuccessfully generated {sample_size} realizations.",
-            prepend_timestamp=False,
-        )
-
-    def _create_cmp_RVs(self) -> None:
-        """
-        Defines the RVs used for sampling component quantities.
-        """
-
-        # initialize the registry
-        RV_reg = uq.RandomVariableRegistry(self._asmnt.options.rng)
-
-        # add a random variable for each component quantity variable
-        for rv_params in self.cmp_marginal_params.itertuples():
-            cmp = rv_params.Index
-
-            # create a random variable and add it to the registry
-            family = getattr(rv_params, "Family", 'deterministic')
-            RV_reg.add_RV(
-                uq.rv_class_map(family)(
-                    name=f'CMP-{cmp[0]}-{cmp[1]}-{cmp[2]}-{cmp[3]}',
-                    theta=[
-                        getattr(rv_params, f"Theta_{t_i}", np.nan)
-                        for t_i in range(3)
-                    ],
-                    truncation_limits=[
-                        getattr(rv_params, f"Truncate{side}", np.nan)
-                        for side in ("Lower", "Upper")
-                    ],
-                )
-            )
-
-        self.log.msg(
-            f"\n{self.cmp_marginal_params.shape[0]} random variables created.",
-            prepend_timestamp=False,
-        )
-
-        self._cmp_RVs = RV_reg
-=======
         cmp_sample = cmp_sample.sort_index(axis=0)
         cmp_sample = cmp_sample.sort_index(axis=1)
         cmp_sample_mi = base.convert_to_MultiIndex(cmp_sample, axis=1)['CMP']
@@ -693,5 +547,4 @@
             prepend_timestamp=False,
         )
 
-        self._cmp_RVs = rv_reg
->>>>>>> 56da5f69
+        self._cmp_RVs = rv_reg