#
# Copyright (c) 2023 Leland Stanford Junior University
# Copyright (c) 2023 The Regents of the University of California
#
# This file is part of pelicun.
#
# Redistribution and use in source and binary forms, with or without
# modification, are permitted provided that the following conditions are met:
#
# 1. Redistributions of source code must retain the above copyright notice,
# this list of conditions and the following disclaimer.
#
# 2. Redistributions in binary form must reproduce the above copyright notice,
# this list of conditions and the following disclaimer in the documentation
# and/or other materials provided with the distribution.
#
# 3. Neither the name of the copyright holder nor the names of its contributors
# may be used to endorse or promote products derived from this software without
# specific prior written permission.
#
# THIS SOFTWARE IS PROVIDED BY THE COPYRIGHT HOLDERS AND CONTRIBUTORS "AS IS"
# AND ANY EXPRESS OR IMPLIED WARRANTIES, INCLUDING, BUT NOT LIMITED TO, THE
# IMPLIED WARRANTIES OF MERCHANTABILITY AND FITNESS FOR A PARTICULAR PURPOSE
# ARE DISCLAIMED. IN NO EVENT SHALL THE COPYRIGHT HOLDER OR CONTRIBUTORS BE
# LIABLE FOR ANY DIRECT, INDIRECT, INCIDENTAL, SPECIAL, EXEMPLARY, OR
# CONSEQUENTIAL DAMAGES (INCLUDING, BUT NOT LIMITED TO, PROCUREMENT OF
# SUBSTITUTE GOODS OR SERVICES; LOSS OF USE, DATA, OR PROFITS; OR BUSINESS
# INTERRUPTION) HOWEVER CAUSED AND ON ANY THEORY OF LIABILITY, WHETHER IN
# CONTRACT, STRICT LIABILITY, OR TORT (INCLUDING NEGLIGENCE OR OTHERWISE)
# ARISING IN ANY WAY OUT OF THE USE OF THIS SOFTWARE, EVEN IF ADVISED OF THE
# POSSIBILITY OF SUCH DAMAGE.
#
# You should have received a copy of the BSD 3-Clause License along with
# pelicun. If not, see <http://www.opensource.org/licenses/>.
#
# Contributors:
# Adam Zsarnóczay
<<<<<<< HEAD
from __future__ import annotations
=======
"""Hazus Earthquake IM."""

from __future__ import annotations

>>>>>>> 56da5f69
import json
from pathlib import Path

import numpy as np
import pandas as pd

import pelicun
from pelicun.assessment import DLCalculationAssessment

ap_design_level = {1940: 'LC', 1975: 'MC', 2100: 'HC'}
# original:
# ap_DesignLevel = {1940: 'PC', 1940: 'LC', 1975: 'MC', 2100: 'HC'}
# Note that the duplicated key is ignored, and Python keeps the last
# entry.

ap_design_level_w1 = {0: 'LC', 1975: 'MC', 2100: 'HC'}
# original:
# ap_DesignLevel_W1 = {0: 'PC', 0: 'LC', 1975: 'MC', 2100: 'HC'}
# same thing applies

ap_occupancy = {
    'Other/Unknown': 'RES3',
    'Residential - Single-Family': 'RES1',
    'Residential - Town-Home': 'RES3',
    'Residential - Multi-Family': 'RES3',
    'Residential - Mixed Use': 'RES3',
    'Office': 'COM4',
    'Hotel': 'RES4',
    'School': 'EDU1',
    'Industrial - Light': 'IND2',
    'Industrial - Warehouse': 'IND2',
    'Industrial - Heavy': 'IND1',
    'Retail': 'COM1',
    'Parking': 'COM10',
}


# Convert common length units
def convertUnits(value, unit_in, unit_out):
    """
    Convert units.
    """
    aval_types = ['m', 'mm', 'cm', 'km', 'inch', 'ft', 'mile']
    m = 1.0
    mm = 0.001 * m
    cm = 0.01 * m
    km = 1000 * m
    inch = 0.0254 * m
    ft = 12.0 * inch
    mile = 5280.0 * ft
    scale_map = {
        'm': m,
        'mm': mm,
        'cm': cm,
        'km': km,
        'inch': inch,
        'ft': ft,
        'mile': mile,
    }
    if (unit_in not in aval_types) or (unit_out not in aval_types):
        print(
            f'The unit {unit_in} or {unit_out} '
            f'are used in auto_population but not supported'
        )
        return None
    return value * scale_map[unit_in] / scale_map[unit_out]


def getHAZUSBridgeK3DModifier(hazus_class, aim):
    # In HAZUS, the K_3D for HWB28 is undefined, so we return 1, i.e., no scaling
    # The K-3D factors for HWB3 and HWB4 are defined as EQ1, which leads to division by zero
    # This is an error in the HAZUS documentation, and we assume that the factors are 1 for these classes
    mapping = {
        'HWB1': 1,
        'HWB2': 1,
        'HWB3': 1,
        'HWB4': 1,
        'HWB5': 1,
        'HWB6': 1,
        'HWB7': 1,
        'HWB8': 2,
        'HWB9': 3,
        'HWB10': 2,
        'HWB11': 3,
        'HWB12': 4,
        'HWB13': 4,
        'HWB14': 1,
        'HWB15': 5,
        'HWB16': 3,
        'HWB17': 1,
        'HWB18': 1,
        'HWB19': 1,
        'HWB20': 2,
        'HWB21': 3,
        'HWB22': 2,
        'HWB23': 3,
        'HWB24': 6,
        'HWB25': 6,
        'HWB26': 7,
        'HWB27': 7,
        'HWB28': 8,
    }
    factors = {
        1: (0.25, 1),
        2: (0.33, 0),
        3: (0.33, 1),
        4: (0.09, 1),
        5: (0.05, 0),
        6: (0.2, 1),
        7: (0.1, 0),
    }
    if hazus_class in ['HWB3', 'HWB4', 'HWB28']:
        return 1
    else:
        n = aim['NumOfSpans']
        a = factors[mapping[hazus_class]][0]
        b = factors[mapping[hazus_class]][1]
        return 1 + a / (
            n - b
        )  # This is the original form in Mander and Basoz (1999)


def convertBridgeToHAZUSclass(aim):  # noqa: C901
    # TODO: replace labels in AIM with standard CamelCase versions
    structure_type = aim['BridgeClass']
    # if (
    #     type(structure_type) == str
    #     and len(structure_type) > 3
    #     and structure_type[:3] == "HWB"
    #     and 0 < int(structure_type[3:])
    #     and 29 > int(structure_type[3:])
    # ):
    #     return AIM["bridge_class"]
    state = aim['StateCode']
    yr_built = aim['YearBuilt']
    num_span = aim['NumOfSpans']
    len_max_span = aim['MaxSpanLength']
    len_unit = aim['units']['length']
    len_max_span = convertUnits(len_max_span, len_unit, 'm')

    seismic = (int(state) == 6 and int(yr_built) >= 1975) or (
        int(state) != 6 and int(yr_built) >= 1990
    )
    # Use a catch-all, other class by default
    bridge_class = 'HWB28'

    if len_max_span > 150:
        if not seismic:
            bridge_class = 'HWB1'
        else:
            bridge_class = 'HWB2'

    elif num_span == 1:
        if not seismic:
            bridge_class = 'HWB3'
        else:
            bridge_class = 'HWB4'

    elif structure_type in list(range(101, 107)):
        if not seismic:
            if state != 6:
                bridge_class = 'HWB5'
            else:
                bridge_class = 'HWB6'
        else:
            bridge_class = 'HWB7'

    elif structure_type in [205, 206]:
        if not seismic:
            bridge_class = 'HWB8'
        else:
            bridge_class = 'HWB9'

    elif structure_type in list(range(201, 207)):
        if not seismic:
            bridge_class = 'HWB10'
        else:
            bridge_class = 'HWB11'

    elif structure_type in list(range(301, 307)):
        if not seismic:
            if len_max_span >= 20:
                if state != 6:
                    bridge_class = 'HWB12'
                else:
                    bridge_class = 'HWB13'
            else:
                if state != 6:
                    bridge_class = 'HWB24'
                else:
                    bridge_class = 'HWB25'
        else:
            bridge_class = 'HWB14'

    elif structure_type in list(range(402, 411)):
        if not seismic:
            if len_max_span >= 20:
                bridge_class = 'HWB15'
            elif state != 6:
                bridge_class = 'HWB26'
            else:
                bridge_class = 'HWB27'
        else:
            bridge_class = 'HWB16'

    elif structure_type in list(range(501, 507)):
        if not seismic:
            if state != 6:
                bridge_class = 'HWB17'
            else:
                bridge_class = 'HWB18'
        else:
            bridge_class = 'HWB19'

    elif structure_type in [605, 606]:
        if not seismic:
            bridge_class = 'HWB20'
        else:
            bridge_class = 'HWB21'

    elif structure_type in list(range(601, 608)):
        if not seismic:
            bridge_class = 'HWB22'
        else:
            bridge_class = 'HWB23'

    # TODO: review and add HWB24-27 rules
    # TODO: also double check rules for HWB10-11 and HWB22-23

    return bridge_class


def getHAZUSBridgePGDModifier(hazus_class, aim):
    # This is the original modifier in HAZUS, which gives inf if Skew is 0
    # modifier1 = 0.5*AIM['StructureLength']/(AIM['DeckWidth']*AIM['NumOfSpans']*np.sin(AIM['Skew']/180.0*np.pi))
    # Use the modifier that is corrected from HAZUS manual to achieve the asymptotic behavior
    # Where longer bridges, narrower bridges, less span and higher skew leads to lower modifier (i.e., more fragile bridges)
    modifier1 = (
        aim['DeckWidth']
        * aim['NumOfSpans']
        * np.sin((90 - aim['Skew']) / 180.0 * np.pi)
        / (aim['StructureLength'] * 0.5)
    )
    modifier2 = np.sin((90 - aim['Skew']) / 180.0 * np.pi)
    mapping = {
        'HWB1': (1, 1),
        'HWB2': (1, 1),
        'HWB3': (1, 1),
        'HWB4': (1, 1),
        'HWB5': (modifier1, modifier1),
        'HWB6': (modifier1, modifier1),
        'HWB7': (modifier1, modifier1),
        'HWB8': (1, modifier2),
        'HWB9': (1, modifier2),
        'HWB10': (1, modifier2),
        'HWB11': (1, modifier2),
        'HWB12': (modifier1, modifier1),
        'HWB13': (modifier1, modifier1),
        'HWB14': (modifier1, modifier1),
        'HWB15': (1, modifier2),
        'HWB16': (1, modifier2),
        'HWB17': (modifier1, modifier1),
        'HWB18': (modifier1, modifier1),
        'HWB19': (modifier1, modifier1),
        'HWB20': (1, modifier2),
        'HWB21': (1, modifier2),
        'HWB22': (modifier1, modifier1),
        'HWB23': (modifier1, modifier1),
        'HWB24': (modifier1, modifier1),
        'HWB25': (modifier1, modifier1),
        'HWB26': (1, modifier2),
        'HWB27': (1, modifier2),
        'HWB28': (1, 1),
    }
    return mapping[hazus_class][0], mapping[hazus_class][1]


def convertTunnelToHAZUSclass(aim) -> str:
    if ('Bored' in aim['ConstructType']) or ('Drilled' in aim['ConstructType']):
        return 'HTU1'
    elif ('Cut' in aim['ConstructType']) or ('Cover' in aim['ConstructType']):
        return 'HTU2'
    else:
        # Select HTU2 for unclassified tunnels because it is more conservative.
<<<<<<< HEAD
        return "HTU2"
=======
        return 'HTU2'
>>>>>>> 56da5f69


def convertRoadToHAZUSclass(aim) -> str:
    if aim['RoadType'] in ['Primary', 'Secondary']:
        return 'HRD1'

    elif aim['RoadType'] == 'Residential':
        return 'HRD2'

    else:
        # many unclassified roads are urban roads
        return 'HRD2'


def convert_story_rise(structure_type, stories):
    if structure_type in ['W1', 'W2', 'S3', 'PC1', 'MH']:
        # These archetypes have no rise information in their IDs
        rise = None

    else:
        rise = None  # Default value
        # First, check if we have valid story information
        try:
            stories = int(stories)

        except (ValueError, TypeError):
            msg = (
                'Missing "NumberOfStories" information, '
                'cannot infer `rise` attribute of archetype'
            )
            raise ValueError(msg)  # noqa: B904

        if structure_type == 'RM1':
            rise = 'L' if stories <= 3 else 'M'

        elif structure_type == 'URM':
            rise = 'L' if stories <= 2 else 'M'

        elif structure_type in [
            'S1',
            'S2',
            'S4',
            'S5',
            'C1',
            'C2',
            'C3',
            'PC2',
            'RM2',
        ]:
            if stories <= 3:
                rise = 'L'

            elif stories <= 7:
                rise = 'M'

            else:
                rise = 'H'

    return rise


def getHAZUSBridgeSlightDamageModifier(hazus_class, aim):
    if hazus_class in [
        'HWB1',
        'HWB2',
        'HWB5',
        'HWB6',
        'HWB7',
        'HWB8',
        'HWB9',
        'HWB12',
        'HWB13',
        'HWB14',
        'HWB17',
        'HWB18',
        'HWB19',
        'HWB20',
        'HWB21',
        'HWB24',
        'HWB25',
        'HWB28',
    ]:
        return None
    demand_path = Path(aim['DL']['Demands']['DemandFilePath']).resolve()
    sample_size = int(aim['DL']['Demands']['SampleSize'])
    length_unit = aim['GeneralInformation']['units']['length']
    coupled_demands = aim['Applications']['DL']['ApplicationData']['coupled_EDP']
    assessment = DLCalculationAssessment(config_options=None)
    assessment.calculate_demand(
        demand_path=demand_path,
        collapse_limits=None,
        length_unit=length_unit,
        demand_calibration=None,
        sample_size=sample_size,
        demand_cloning=None,
        residual_drift_inference=None,
        coupled_demands=coupled_demands,
    )
    demand_sample, _ = assessment.demand.save_sample(save_units=True)
    edp_types = demand_sample.columns.get_level_values(level='type')
    if (edp_types == 'SA_0.3').sum() != 1:
        msg = (
            'The demand file does not contain the required EDP type SA_0.3'
            ' or contains multiple instances of it.'
        )
        raise ValueError(msg)
    sa_0p3 = demand_sample.loc[  # noqa: PD011
        :, demand_sample.columns.get_level_values(level='type') == 'SA_0.3'
    ].values.flatten()
    if (edp_types == 'SA_1.0').sum() != 1:
        msg = (
            'The demand file does not contain the required EDP type SA_1.0'
            ' or contains multiple instances of it.'
        )
        raise ValueError(msg)
    sa_1p0 = demand_sample.loc[  # noqa: PD011
        :, demand_sample.columns.get_level_values(level='type') == 'SA_1.0'
    ].values.flatten()

    ratio = 2.5 * sa_1p0 / sa_0p3
    operation = [
        f'*{ratio[i]}' if ratio[i] <= 1.0 else '*1.0' for i in range(len(ratio))
    ]

    assert len(operation) == sample_size

    return operation


def auto_populate(aim):  # noqa: C901
    """
    Automatically creates a performance model for PGA-based Hazus EQ analysis.

    Parameters
    ----------
    AIM: dict
        Asset Information Model - provides features of the asset that can be
        used to infer attributes of the performance model.

    Returns
    -------
    GI_ap: dict
        Extended General Information - extends the GI from the input AIM with
        additional inferred features. These features are typically used in
        intermediate steps during the auto-population and are not required
        for the performance assessment. They are returned to allow reviewing
        how these latent variables affect the final results.
    DL_ap: dict
        Damage and Loss parameters - these define the performance model and
        details of the calculation.
    CMP: DataFrame
        Component assignment - Defines the components (in rows) and their
        location, direction, and quantity (in columns).
    """

    # extract the General Information
    gi = aim.get('GeneralInformation', None)

    if gi is None:
        # TODO: show an error message
        pass

    # initialize the auto-populated GI
    gi_ap = gi.copy()

    asset_type = aim['assetType']
    ground_failure = aim['Applications']['DL']['ApplicationData']['ground_failure']

    if asset_type == 'Buildings':
        # get the building parameters
        bt = gi['StructureType']  # building type

        # get the design level
        dl = gi.get('DesignLevel', None)

        if dl is None:
            # If there is no DesignLevel provided, we assume that the YearBuilt is
            # available
            year_built = gi['YearBuilt']

            design_l = ap_design_level_w1 if 'W1' in bt else ap_design_level

            for year in sorted(design_l.keys()):
                if year_built <= year:
                    dl = design_l[year]
                    break

            gi_ap['DesignLevel'] = dl

        # get the number of stories / height
        stories = gi.get('NumberOfStories', None)

        # We assume that the structure type does not include height information
        # and we append it here based on the number of story information
        rise = convert_story_rise(bt, stories)

        if rise is not None:
            lf = f'LF.{bt}.{rise}.{dl}'
            gi_ap['BuildingRise'] = rise
        else:
            lf = f'LF.{bt}.{dl}'

        # fmt: off
        comp = pd.DataFrame(
            {f'{lf}': ['ea',         1,          1,        1,   'N/A']},  # noqa: E241
            index = ['Units','Location','Direction','Theta_0','Family']  # noqa: E231, E251
        ).T
        # fmt: on

        # if needed, add components to simulate damage from ground failure
        if ground_failure:
            foundation_type = 'S'

            fg_gf_h = f'GF.H.{foundation_type}'
            fg_gf_v = f'GF.V.{foundation_type}'

            # fmt: off
            comp_gf = pd.DataFrame(
                {f'{fg_gf_h}':[  'ea',         1,          1,        1,   'N/A'],  # noqa: E201, E231, E241
                 f'{fg_gf_v}':[  'ea',         1,          3,        1,   'N/A']},  # noqa: E201, E231, E241
                index = [     'Units','Location','Direction','Theta_0','Family']  # noqa: E201, E231, E251
            ).T
            # fmt: on

            comp = pd.concat([comp, comp_gf], axis=0)

        # set the number of stories to 1
        # there is only one component in a building-level resolution
        stories = 1

        # get the occupancy class
        if gi['OccupancyClass'] in ap_occupancy:
            occupancy_type = ap_occupancy[gi['OccupancyClass']]
        else:
            occupancy_type = gi['OccupancyClass']

        dl_ap = {
            'Asset': {
                'ComponentAssignmentFile': 'CMP_QNT.csv',
                'ComponentDatabase': 'Hazus Earthquake - Buildings',
                'NumberOfStories': f'{stories}',
                'OccupancyType': f'{occupancy_type}',
                'PlanArea': '1',
            },
            'Damage': {'DamageProcess': 'Hazus Earthquake'},
            'Demands': {},
            'Losses': {
                'Repair': {
                    'ConsequenceDatabase': 'Hazus Earthquake - Buildings',
                    'MapApproach': 'Automatic',
                }
            },
            'Options': {
                'NonDirectionalMultipliers': {'ALL': 1.0},
            },
        }

    elif asset_type == 'TransportationNetwork':
        inf_type = gi['assetSubtype']

        if inf_type == 'HwyBridge':
            # If Skew is labeled as 99, it means there is a major variation in skews of substructure units. (Per NBI coding guide)
            # Assume a number of 45 as the "average" skew for the bridge.
            if gi['Skew'] == 99:
                gi['Skew'] = 45

            # get the bridge class
            bt = convertBridgeToHAZUSclass(gi)
            gi_ap['BridgeHazusClass'] = bt

            # fmt: off
<<<<<<< HEAD
            CMP = pd.DataFrame(                                                           # noqa
                {f'HWB.GS.{bt[3:]}': [  'ea',         1,          1,        1,   'N/A']}, # noqa
                index = [            'Units','Location','Direction','Theta_0','Family']   # noqa
            ).T                                                                           # noqa
=======
            comp = pd.DataFrame(
                {f'HWB.GS.{bt[3:]}': [  'ea',         1,          1,        1,   'N/A']},  # noqa: E201, E241
                index = [            'Units', 'Location', 'Direction', 'Theta_0', 'Family']   # noqa: E201, E251
            ).T
>>>>>>> 56da5f69
            # fmt: on
            # if needed, add components to simulate damage from ground failure
            if ground_failure:
                # fmt: off
                CMP_GF = pd.DataFrame(                                                 # noqa
                    {f'HWB.GF':          [  'ea',         1,          1,        1,   'N/A']}, # noqa
                    index = [     'Units','Location','Direction','Theta_0','Family']   # noqa
                ).T                                                                    # noqa
                # fmt: on

                CMP = pd.concat([CMP, CMP_GF], axis=0)

            # scaling_specification
            k_skew = np.sqrt(np.sin((90 - gi['Skew']) * np.pi / 180.0))
            k_3d = getHAZUSBridgeK3DModifier(bt, gi)
            k_shape = getHAZUSBridgeSlightDamageModifier(bt, aim)
            scaling_specification = {
                f'HWB.GS.{bt[3:]}-1-1': {
                    'LS2': f'*{k_skew * k_3d}',
                    'LS3': f'*{k_skew * k_3d}',
                    'LS4': f'*{k_skew * k_3d}',
                }
            }
            if k_shape is not None:
                scaling_specification[f'HWB.GS.{bt[3:]}-1-1']['LS1'] = k_shape
            # if needed, add components to simulate damage from ground failure
            if ground_failure:
                # fmt: off
                comp_gf = pd.DataFrame(
                    {f'HWB.GF':          [  'ea',         1,          1,        1,   'N/A']},  # noqa: E201, E241, F541
                    index = [     'Units', 'Location', 'Direction', 'Theta_0', 'Family']   # noqa: E201, E251
                ).T
                # fmt: on

                comp = pd.concat([comp, comp_gf], axis=0)

                f1, f2 = getHAZUSBridgePGDModifier(bt, gi)

                scaling_specification.update(
                    {
                        'HWB.GF-1-1': {
                            'LS2': f'*{f1}',
                            'LS3': f'*{f1}',
                            'LS4': f'*{f2}',
                        }
                    }
                )

            dl_ap = {
                'Asset': {
                    'ComponentAssignmentFile': 'CMP_QNT.csv',
                    'ComponentDatabase': 'Hazus Earthquake - Transportation',
                    'BridgeHazusClass': bt,
                    'PlanArea': '1',
                },
                'Damage': {
                    'DamageProcess': 'Hazus Earthquake',
                    'ScalingSpecification': scaling_specification,
                },
                'Demands': {},
                'Losses': {
                    'Repair': {
                        'ConsequenceDatabase': 'Hazus Earthquake - Transportation',
                        'MapApproach': 'Automatic',
                    }
                },
                'Options': {
                    'NonDirectionalMultipliers': {'ALL': 1.0},
                },
            }

        elif inf_type == 'HwyTunnel':
            # get the tunnel class
            tt = convertTunnelToHAZUSclass(gi)
            gi_ap['TunnelHazusClass'] = tt

            # fmt: off
            comp = pd.DataFrame(
                {f'HTU.GS.{tt[3:]}': [  'ea',         1,          1,        1,   'N/A']},  # noqa: E201, E241
                index = [            'Units','Location','Direction','Theta_0','Family']   # noqa: E201, E231, E251
            ).T
            # fmt: on
            # if needed, add components to simulate damage from ground failure
            if ground_failure:
                # fmt: off
                comp_gf = pd.DataFrame(
                    {f'HTU.GF':          [  'ea',         1,          1,        1,   'N/A']},  # noqa: E201, E241, F541
                    index = [     'Units','Location','Direction','Theta_0','Family']   # noqa: E201, E231, E251
                ).T
                # fmt: on

                comp = pd.concat([comp, comp_gf], axis=0)

            dl_ap = {
                'Asset': {
                    'ComponentAssignmentFile': 'CMP_QNT.csv',
                    'ComponentDatabase': 'Hazus Earthquake - Transportation',
                    'TunnelHazusClass': tt,
                    'PlanArea': '1',
                },
                'Damage': {'DamageProcess': 'Hazus Earthquake'},
                'Demands': {},
                'Losses': {
                    'Repair': {
                        'ConsequenceDatabase': 'Hazus Earthquake - Transportation',
                        'MapApproach': 'Automatic',
                    }
                },
                'Options': {
                    'NonDirectionalMultipliers': {'ALL': 1.0},
                },
            }
        elif inf_type == 'Roadway':
            # get the road class
            rt = convertRoadToHAZUSclass(gi)
            gi_ap['RoadHazusClass'] = rt

            # fmt: off
            comp = pd.DataFrame(
                {},
                index = [           'Units','Location','Direction','Theta_0','Family']     # noqa: E201, E231, E251
            ).T
            # fmt: on

            if ground_failure:
                # fmt: off
                comp_gf = pd.DataFrame(
                    {f'HRD.GF.{rt[3:]}':[  'ea',         1,          1,        1,   'N/A']},  # noqa: E201, E231, E241
                    index = [     'Units','Location','Direction','Theta_0','Family']   # noqa: E201, E231, E251
                ).T
                # fmt: on

                comp = pd.concat([comp, comp_gf], axis=0)

            dl_ap = {
                'Asset': {
                    'ComponentAssignmentFile': 'CMP_QNT.csv',
                    'ComponentDatabase': 'Hazus Earthquake - Transportation',
                    'RoadHazusClass': rt,
                    'PlanArea': '1',
                },
                'Damage': {'DamageProcess': 'Hazus Earthquake'},
                'Demands': {},
                'Losses': {
                    'Repair': {
                        'ConsequenceDatabase': 'Hazus Earthquake - Transportation',
                        'MapApproach': 'Automatic',
                    }
                },
                'Options': {
                    'NonDirectionalMultipliers': {'ALL': 1.0},
                },
            }
        else:
            print('subtype not supported in HWY')

    elif asset_type == 'WaterDistributionNetwork':
        pipe_material_map = {
            'CI': 'B',
            'AC': 'B',
            'RCC': 'B',
            'DI': 'D',
            'PVC': 'D',
            'DS': 'D',
            'BS': 'B',
        }

        # GI = AIM.get("GeneralInformation", None)
        # if GI==None:

        # initialize the auto-populated GI
        wdn_element_type = gi_ap.get('type', 'MISSING')
        asset_name = gi_ap.get('AIM_id', None)

        if wdn_element_type == 'Pipe':
            pipe_construction_year = gi_ap.get('year', None)
            pipe_diameter = gi_ap.get('Diam', None)
            # diamaeter value is a fundamental part of hydraulic
            # performance assessment
            if pipe_diameter is None:
                msg = f'pipe diameter in asset type {asset_type}, \
                                 asset id "{asset_name}" has no diameter \
                                     value.'
                raise ValueError(msg)

            pipe_length = gi_ap.get('Len', None)
            # length value is a fundamental part of hydraulic performance assessment
            if pipe_diameter is None:
                msg = f'pipe length in asset type {asset_type}, \
                                 asset id "{asset_name}" has no diameter \
                                     value.'
                raise ValueError(msg)

            pipe_material = gi_ap.get('material', None)

            # pipe material can be not available or named "missing" in
            # both case, pipe flexibility will be set to "missing"

            """
            The assumed logic (rullset) is that if the material is
            missing, if the pipe is smaller than or equal to 20
            inches, the material is Cast Iron (CI) otherwise the pipe
            material is steel.
                If the material is steel (ST), either based on user
            specified input or the assumption due to the lack of the
            user-input, the year that the pipe is constructed define
            the flexibility status per HAZUS instructions. If the pipe
            is built in 1935 or after, it is, the pipe is Ductile
            Steel (DS), and otherwise it is Brittle Steel (BS).
                If the pipe is missing construction year and is built
            by steel, we assume consevatively that the pipe is brittle
            (i.e., BS)
            """
            if pipe_material is None:
                if pipe_diameter > 20 * 0.0254:  # 20 inches in meter
                    print(
                        f'Asset {asset_name} is missing material. Material is\
                          assumed to be Cast Iron'
                    )
                    pipe_material = 'CI'
                else:
                    print(
                        f'Asset {asset_name} is missing material. Material is '
                        f'assumed to be Steel (ST)'
                    )
                    pipe_material = 'ST'

            if pipe_material == 'ST':
                if (pipe_construction_year is not None) and (
                    pipe_construction_year >= 1935
                ):
                    print(
                        f'Asset {asset_name} has material of "ST" is assumed to be\
                          Ductile Steel'
                    )
                    pipe_material = 'DS'
                else:
                    print(
                        f'Asset {asset_name} has material of "ST" is assumed to be '
                        f'Brittle Steel'
                    )
                    pipe_material = 'BS'

            pipe_flexibility = pipe_material_map.get(pipe_material, 'missing')

            gi_ap['material flexibility'] = pipe_flexibility
            gi_ap['material'] = pipe_material

            # Pipes are broken into 20ft segments (rounding up) and
            # each segment is represented by an individual entry in
            # the performance model, `CMP`. The damage capacity of each
            # segment is assumed to be independent and driven by the
            # same EDP. We therefore replicate the EDP associated with
            # the pipe to the various locations assigned to the
            # segments.

            # Determine number of segments

            pipe_length_unit = gi_ap['units']['length']
            pipe_length_feet = pelicun.base.convert_units(
                pipe_length, unit=pipe_length_unit, to_unit='ft', category='length'
            )
            reference_length = 20.00  # 20 ft
            if pipe_length_feet % reference_length < 1e-2:
                # If the lengths are equal, then that's one segment, not two.
                num_segments = int(pipe_length_feet / reference_length)
            else:
                # In all other cases, round up.
                num_segments = int(pipe_length_feet / reference_length) + 1
            location_string = f'1--{num_segments}' if num_segments > 1 else '1'

            # Define performance model
            # fmt: off
            comp = pd.DataFrame(
                {f'PWP.{pipe_flexibility}.GS': ['ea', location_string, '0', 1, 'N/A'],
                 f'PWP.{pipe_flexibility}.GF': ['ea', location_string, '0', 1, 'N/A'],
                 'aggregate':                  ['ea', location_string, '0', 1, 'N/A']},
                index = ['Units','Location','Direction','Theta_0','Family']  # noqa: E231, E251
            ).T
            # fmt: on

            # Set up the demand cloning configuration for the pipe
            # segments, if required.
            demand_config = {}
            if num_segments > 1:
                # determine the EDP tags available for cloning
                response_data = pelicun.file_io.load_data('response.csv', None)
                num_header_entries = len(response_data.columns.names)
                # if 4, assume a hazard level tag is present and remove it
                if num_header_entries == 4:
                    response_data.columns = pd.MultiIndex.from_tuples(
                        [x[1::] for x in response_data.columns]
                    )
                demand_cloning_config = {}
                for edp in response_data.columns:
                    tag, location, direction = edp  # noqa: F841

                    demand_cloning_config['-'.join(edp)] = [
                        f'{tag}-{x}-{direction}'
                        for x in [f'{i + 1}' for i in range(num_segments)]
                    ]
                demand_config = {'DemandCloning': demand_cloning_config}

            # Create damage process
            dmg_process = {
                f'1_PWP.{pipe_flexibility}.GS-LOC': {'DS1': 'aggregate_DS1'},
                f'2_PWP.{pipe_flexibility}.GF-LOC': {'DS1': 'aggregate_DS1'},
                f'3_PWP.{pipe_flexibility}.GS-LOC': {'DS2': 'aggregate_DS2'},
                f'4_PWP.{pipe_flexibility}.GF-LOC': {'DS2': 'aggregate_DS2'},
            }
            dmg_process_filename = 'dmg_process.json'
            with open(dmg_process_filename, 'w', encoding='utf-8') as f:
                json.dump(dmg_process, f, indent=2)

            # Define the auto-populated config
            dl_ap = {
                'Asset': {
                    'ComponentAssignmentFile': 'CMP_QNT.csv',
                    'ComponentDatabase': 'Hazus Earthquake - Water',
                    'Material Flexibility': pipe_flexibility,
                    'PlanArea': '1',  # Sina: does not make sense for water.
                    # Kept it here since itw as also
                    # kept here for Transportation
                },
                'Damage': {
                    'DamageProcess': 'User Defined',
                    'DamageProcessFilePath': 'dmg_process.json',
                },
                'Demands': demand_config,
            }

        elif wdn_element_type == 'Tank':
            tank_cmp_lines = {
                ('OG', 'C', 1): {'PST.G.C.A.GS': ['ea', 1, 1, 1, 'N/A']},
                ('OG', 'C', 0): {'PST.G.C.U.GS': ['ea', 1, 1, 1, 'N/A']},
                ('OG', 'S', 1): {'PST.G.S.A.GS': ['ea', 1, 1, 1, 'N/A']},
                ('OG', 'S', 0): {'PST.G.S.U.GS': ['ea', 1, 1, 1, 'N/A']},
                # Anchored status and Wood is not defined for On Ground tanks
                ('OG', 'W', 0): {'PST.G.W.GS': ['ea', 1, 1, 1, 'N/A']},
                # Anchored status and Steel is not defined for Above Ground tanks
                ('AG', 'S', 0): {'PST.A.S.GS': ['ea', 1, 1, 1, 'N/A']},
                # Anchored status and Concrete is not defined for Buried tanks.
                ('B', 'C', 0): {'PST.B.C.GF': ['ea', 1, 1, 1, 'N/A']},
            }

            # The default values are assumed: material = Concrete (C),
            # location= On Ground (OG), and Anchored = 1
            tank_material = gi_ap.get('material', 'C')
            tank_location = gi_ap.get('location', 'OG')
            tank_anchored = gi_ap.get('anchored', 1)

            tank_material_allowable = {'C', 'S'}
            if tank_material not in tank_material_allowable:
                msg = f'Tank\'s material = "{tank_material}" is \
                     not allowable in tank {asset_name}. The \
                     material must be either C for concrete or S \
                     for steel.'
                raise ValueError(msg)

            tank_location_allowable = {'AG', 'OG', 'B'}
            if tank_location not in tank_location_allowable:
                msg = f'Tank\'s location = "{tank_location}" is \
                     not allowable in tank {asset_name}. The \
                     location must be either "AG" for Above \
                     ground, "OG" for On Ground or "BG" for \
                     Below Ground (buried) Tanks.'
                raise ValueError(msg)

            tank_anchored_allowable = {0, 1}
            if tank_anchored not in tank_anchored_allowable:
                msg = f'Tank\'s anchored status = "{tank_location}\
                     " is not allowable in tank {asset_name}. \
                     The anchored status must be either integer\
                     value 0 for unachored, or 1 for anchored'
                raise ValueError(msg)

            if tank_location == 'AG' and tank_material == 'C':
                print(
                    f'The tank {asset_name} is Above Ground (i.e., AG), but \
                     the material type is Concrete ("C"). Tank type "C" is not \
                     defined for AG tanks. The tank is assumed to be Steel ("S")'
                )
                tank_material = 'S'

            if tank_location == 'AG' and tank_material == 'W':
                print(
                    f'The tank {asset_name} is Above Ground (i.e., AG), but \
                     the material type is Wood ("W"). Tank type "W" is not \
                     defined for AG tanks. The tank is assumed to be Steel ("S")'
                )
                tank_material = 'S'

            if tank_location == 'B' and tank_material == 'S':
                print(
                    f'The tank {asset_name} is buried (i.e., B), but the\
                     material type is Steel ("S"). \
                     Tank type "S" is not defined for\
                     B tanks. The tank is assumed to be Concrete ("C")'
                )
                tank_material = 'C'

            if tank_location == 'B' and tank_material == 'W':
                print(
                    f'The tank {asset_name} is buried (i.e., B), but the\
                     material type is Wood ("W"). Tank type "W" is not defined \
                     for B tanks. The tank is assumed to be Concrete ("C")'
                )
                tank_material = 'C'

            if tank_anchored == 1:
                # Since anchore status does nto matter, there is no need to
                # print a warning
                tank_anchored = 0

            cur_tank_cmp_line = tank_cmp_lines[
                tank_location, tank_material, tank_anchored
            ]

            comp = pd.DataFrame(
                cur_tank_cmp_line,
                index=['Units', 'Location', 'Direction', 'Theta_0', 'Family'],
            ).T

            dl_ap = {
                'Asset': {
                    'ComponentAssignmentFile': 'CMP_QNT.csv',
                    'ComponentDatabase': 'Hazus Earthquake - Water',
                    'Material': tank_material,
                    'Location': tank_location,
                    'Anchored': tank_anchored,
                    'PlanArea': '1',  # Sina: does not make sense for water.
                    # Kept it here since itw as also kept here for Transportation
                },
                'Damage': {'DamageProcess': 'Hazus Earthquake'},
                'Demands': {},
            }

        else:
            print(
                f'Water Distribution network element type {wdn_element_type} '
                f'is not supported in Hazus Earthquake IM DL method'
            )
            dl_ap = None
            comp = None

    else:
        print(
            f'AssetType: {asset_type} is not supported '
            f'in Hazus Earthquake IM DL method'
        )

    return gi_ap, dl_ap, comp<|MERGE_RESOLUTION|>--- conflicted
+++ resolved
@@ -35,14 +35,10 @@
 #
 # Contributors:
 # Adam Zsarnóczay
-<<<<<<< HEAD
+"""Hazus Earthquake IM."""
+
 from __future__ import annotations
-=======
-"""Hazus Earthquake IM."""
-
-from __future__ import annotations
-
->>>>>>> 56da5f69
+
 import json
 from pathlib import Path
 
@@ -327,11 +323,7 @@
         return 'HTU2'
     else:
         # Select HTU2 for unclassified tunnels because it is more conservative.
-<<<<<<< HEAD
-        return "HTU2"
-=======
         return 'HTU2'
->>>>>>> 56da5f69
 
 
 def convertRoadToHAZUSclass(aim) -> str:
@@ -603,28 +595,11 @@
             gi_ap['BridgeHazusClass'] = bt
 
             # fmt: off
-<<<<<<< HEAD
-            CMP = pd.DataFrame(                                                           # noqa
-                {f'HWB.GS.{bt[3:]}': [  'ea',         1,          1,        1,   'N/A']}, # noqa
-                index = [            'Units','Location','Direction','Theta_0','Family']   # noqa
-            ).T                                                                           # noqa
-=======
             comp = pd.DataFrame(
                 {f'HWB.GS.{bt[3:]}': [  'ea',         1,          1,        1,   'N/A']},  # noqa: E201, E241
                 index = [            'Units', 'Location', 'Direction', 'Theta_0', 'Family']   # noqa: E201, E251
             ).T
->>>>>>> 56da5f69
             # fmt: on
-            # if needed, add components to simulate damage from ground failure
-            if ground_failure:
-                # fmt: off
-                CMP_GF = pd.DataFrame(                                                 # noqa
-                    {f'HWB.GF':          [  'ea',         1,          1,        1,   'N/A']}, # noqa
-                    index = [     'Units','Location','Direction','Theta_0','Family']   # noqa
-                ).T                                                                    # noqa
-                # fmt: on
-
-                CMP = pd.concat([CMP, CMP_GF], axis=0)
 
             # scaling_specification
             k_skew = np.sqrt(np.sin((90 - gi['Skew']) * np.pi / 180.0))
