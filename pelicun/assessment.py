#
# Copyright (c) 2018 Leland Stanford Junior University
# Copyright (c) 2018 The Regents of the University of California
#
# This file is part of pelicun.
#
# Redistribution and use in source and binary forms, with or without
# modification, are permitted provided that the following conditions are met:
#
# 1. Redistributions of source code must retain the above copyright notice,
# this list of conditions and the following disclaimer.
#
# 2. Redistributions in binary form must reproduce the above copyright notice,
# this list of conditions and the following disclaimer in the documentation
# and/or other materials provided with the distribution.
#
# 3. Neither the name of the copyright holder nor the names of its contributors
# may be used to endorse or promote products derived from this software without
# specific prior written permission.
#
# THIS SOFTWARE IS PROVIDED BY THE COPYRIGHT HOLDERS AND CONTRIBUTORS "AS IS"
# AND ANY EXPRESS OR IMPLIED WARRANTIES, INCLUDING, BUT NOT LIMITED TO, THE
# IMPLIED WARRANTIES OF MERCHANTABILITY AND FITNESS FOR A PARTICULAR PURPOSE
# ARE DISCLAIMED. IN NO EVENT SHALL THE COPYRIGHT HOLDER OR CONTRIBUTORS BE
# LIABLE FOR ANY DIRECT, INDIRECT, INCIDENTAL, SPECIAL, EXEMPLARY, OR
# CONSEQUENTIAL DAMAGES (INCLUDING, BUT NOT LIMITED TO, PROCUREMENT OF
# SUBSTITUTE GOODS OR SERVICES; LOSS OF USE, DATA, OR PROFITS; OR BUSINESS
# INTERRUPTION) HOWEVER CAUSED AND ON ANY THEORY OF LIABILITY, WHETHER IN
# CONTRACT, STRICT LIABILITY, OR TORT (INCLUDING NEGLIGENCE OR OTHERWISE)
# ARISING IN ANY WAY OUT OF THE USE OF THIS SOFTWARE, EVEN IF ADVISED OF THE
# POSSIBILITY OF SUCH DAMAGE.
#
# You should have received a copy of the BSD 3-Clause License along with
# pelicun. If not, see <http://www.opensource.org/licenses/>.
#
# Contributors:
# Adam Zsarnóczay
# John Vouvakis Manousakis


"""Classes and methods that control the performance assessment."""

from __future__ import annotations

import json
from pathlib import Path
from typing import TYPE_CHECKING, Any

import numpy as np
import pandas as pd

<<<<<<< HEAD
from __future__ import annotations
from typing import Any
import json
import pandas as pd
from pelicun import base
from pelicun import file_io
from pelicun import model
from pelicun.__init__ import __version__ as pelicun_version  # type: ignore
=======
from pelicun import base, file_io, model, uq
from pelicun.__init__ import __version__ as pelicun_version  # type: ignore
from pelicun.base import EDP_to_demand_type, get

if TYPE_CHECKING:
    from pelicun.base import Logger

default_dbs = {
    'fragility': {
        'FEMA P-58': 'damage_DB_FEMA_P58_2nd.csv',
        'Hazus Earthquake - Buildings': 'damage_DB_Hazus_EQ_bldg.csv',
        'Hazus Earthquake - Stories': 'damage_DB_Hazus_EQ_story.csv',
        'Hazus Earthquake - Transportation': 'damage_DB_Hazus_EQ_trnsp.csv',
        'Hazus Earthquake - Water': 'damage_DB_Hazus_EQ_water.csv',
        'Hazus Hurricane': 'damage_DB_SimCenter_Hazus_HU_bldg.csv',
    },
    'repair': {
        'FEMA P-58': 'loss_repair_DB_FEMA_P58_2nd.csv',
        'Hazus Earthquake - Buildings': 'loss_repair_DB_Hazus_EQ_bldg.csv',
        'Hazus Earthquake - Stories': 'loss_repair_DB_Hazus_EQ_story.csv',
        'Hazus Earthquake - Transportation': 'loss_repair_DB_Hazus_EQ_trnsp.csv',
        'Hazus Hurricane': 'loss_repair_DB_SimCenter_Hazus_HU_bldg.csv',
    },
}
>>>>>>> 56da5f69

default_damage_processes = {
    'FEMA P-58': {
        '1_excessive.coll.DEM': {'DS1': 'collapse_DS1'},
        '2_collapse': {'DS1': 'ALL_NA'},
        '3_excessiveRID': {'DS1': 'irreparable_DS1'},
    },
    # TODO(AZ): expand with ground failure logic
    'Hazus Earthquake': {
        '1_STR': {'DS5': 'collapse_DS1'},
        '2_LF': {'DS5': 'collapse_DS1'},
        '3_excessive.coll.DEM': {'DS1': 'collapse_DS1'},
        '4_collapse': {'DS1': 'ALL_NA'},
        '5_excessiveRID': {'DS1': 'irreparable_DS1'},
    },
    'Hazus Hurricane': {},
}


class AssessmentBase:
    """
    Base class for Assessment objects.

    Assessment objects manage the models, data, and calculations in pelicun.

    """

<<<<<<< HEAD
    __slots__ = [
        'stories',
        'options',
        'unit_conversion_factors',
        'log',
        'demand',
        'asset',
        'damage',
        'loss',
    ]

    def __init__(self, config_options: dict[str, Any] | None = None):
=======
    __slots__: list[str] = [
        'asset',
        'damage',
        'demand',
        'log',
        'loss',
        'options',
        'stories',
        'unit_conversion_factors',
    ]

    def __init__(self, config_options: dict[str, Any] | None = None) -> None:
>>>>>>> 56da5f69
        """
        Initialize an Assessment object.

        Parameters
        ----------
        config_options:
            User-specified configuration dictionary.
<<<<<<< HEAD
        """
        self.stories = None
        self.options = base.Options(config_options, self)
        self.unit_conversion_factors = base.parse_units(self.options.units_file)

        self.log = self.options.log
=======

        """
        self.stories: int | None = None
        self.options = base.Options(config_options, self)
        self.unit_conversion_factors: dict = base.parse_units(
            self.options.units_file
        )

        self.log: Logger = self.options.log
>>>>>>> 56da5f69
        self.log.msg(
            f'pelicun {pelicun_version} | \n',
            prepend_timestamp=False,
            prepend_blank_space=False,
        )
        self.log.print_system_info()
        self.log.div()
        self.log.msg('Assessment Started')

        self.demand: model.DemandModel = model.DemandModel(self)
        self.asset: model.AssetModel = model.AssetModel(self)
        self.damage: model.DamageModel = model.DamageModel(self)
        self.loss: model.LossModel = model.LossModel(self)

    @property
<<<<<<< HEAD
    def bldg_repair(self):
        """
        <backwards compatibility>

        Returns
        -------
        model.LossModel
            The loss model.

        """
        self.log.warn(
            '`.bldg_repair` is deprecated and will be dropped in '
            'future versions of pelicun. '
            'Please use `.loss` instead.'
        )

        return self.loss
=======
    def bldg_repair(self) -> model.LossModel:
        """
        Exists for <backwards compatibility>.

        Returns
        -------
        model.LossModel
            The loss model.

        """
        self.log.warning(
            '`.bldg_repair` is deprecated and will be dropped in '
            'future versions of pelicun. '
            'Please use `.loss` instead.'
        )

        return self.loss

    @property
    def repair(self) -> model.LossModel:
        """
        Exists for <backwards compatibility>.

        Returns
        -------
        RepairModel_DS
            The damage state-driven component loss model.
>>>>>>> 56da5f69

        """
<<<<<<< HEAD
        <backwards compatibility>

        Returns
        -------
        RepairModel_DS
            The damage state-driven component loss model.

        """
        self.log.warn(
            '`.repair` is deprecated and will be dropped in '
            'future versions of pelicun. '
            'Please use `.loss` instead.'
        )
        return self.loss

    def get_default_data(self, data_name: str) -> pd.DataFrame:
        """
=======
        self.log.warning(
            '`.repair` is deprecated and will be dropped in '
            'future versions of pelicun. '
            'Please use `.loss` instead.'
        )
        return self.loss

    def get_default_data(self, data_name: str) -> pd.DataFrame:
        """
        Load a default data file.

>>>>>>> 56da5f69
        Loads a default data file by name and returns it. This method
        is specifically designed to access predefined CSV files from a
        structured directory path related to the SimCenter fragility
        library.

        Parameters
        ----------
        data_name: str
            The name of the CSV file to be loaded, without the '.csv'
            extension. This name is used to construct the full path to
            the file.

        Returns
        -------
        pd.DataFrame
            The DataFrame containing the data loaded from the
            specified CSV file.

        """
<<<<<<< HEAD

        # <backwards compatibility>
        if 'fragility_DB' in data_name:
            data_name = data_name.replace('fragility_DB', 'damage_DB')
            self.log.warn(
=======
        # <backwards compatibility>
        if 'fragility_DB' in data_name:
            data_name = data_name.replace('fragility_DB', 'damage_DB')
            self.log.warning(
>>>>>>> 56da5f69
                '`fragility_DB` is deprecated and will be dropped in '
                'future versions of pelicun. '
                'Please use `damage_DB` instead.'
            )
        if 'bldg_repair_DB' in data_name:
            data_name = data_name.replace('bldg_repair_DB', 'loss_repair_DB')
<<<<<<< HEAD
            self.log.warn(
=======
            self.log.warning(
>>>>>>> 56da5f69
                '`bldg_repair_DB` is deprecated and will be dropped in '
                'future versions of pelicun. '
                'Please use `loss_repair_DB` instead.'
            )

        data_path = f'{base.pelicun_path}/resources/SimCenterDBDL/{data_name}.csv'

        data = file_io.load_data(
            data_path, None, orientation=1, reindex=False, log=self.log
        )

<<<<<<< HEAD
=======
        assert isinstance(data, pd.DataFrame)
        return data

>>>>>>> 56da5f69
    def get_default_metadata(self, data_name: str) -> dict:
        """
        Load a default metadata file and pass it to the user.

        Parameters
        ----------
        data_name: string
            Name of the json file to be loaded

        Returns
        -------
        dict
            Default metadata

        """
<<<<<<< HEAD

        # <backwards compatibility>
        if 'fragility_DB' in data_name:
            data_name = data_name.replace('fragility_DB', 'damage_DB')
            self.log.warn(
=======
        # <backwards compatibility>
        if 'fragility_DB' in data_name:
            data_name = data_name.replace('fragility_DB', 'damage_DB')
            self.log.warning(
>>>>>>> 56da5f69
                '`fragility_DB` is deprecated and will be dropped in '
                'future versions of pelicun. Please use `damage_DB` instead.'
            )
        data_path = f'{base.pelicun_path}/resources/SimCenterDBDL/{data_name}.json'

        with Path(data_path).open(encoding='utf-8') as f:
            data = json.load(f)

        return data  # noqa: RET504

    def calc_unit_scale_factor(self, unit: str) -> float:
        """
        Determine unit scale factor.

        Determines the scale factor from input unit to the
        corresponding base unit.

        Parameters
        ----------
        unit: str
            Either a unit name, or a quantity and a unit name
            separated by a space.
            For example: 'ft' or '100 ft'.

        Returns
        -------
        float
            Scale factor that convert values from unit to base unit

        Raises
        ------
        KeyError
            When an invalid unit is specified

        """
        unit_lst = unit.strip().split(' ')

        # check if there is a quantity specified; if yes, parse it
        if len(unit_lst) > 1:
            unit_count_str, unit_name = unit_lst
            unit_count = float(unit_count_str)

        else:
            unit_count = 1
            unit_name = unit_lst[0]

        try:
            scale_factor = unit_count * self.unit_conversion_factors[unit_name]

        except KeyError as exc:
            msg = f'Specified unit not recognized: {unit_count} {unit_name}'
            raise KeyError(msg) from exc

        return scale_factor

    def scale_factor(self, unit: str | None) -> float:
        """
        Get scale factor of given unit.

        Returns the scale factor of a given unit. If the unit is
        unknown it raises an error. If the unit is None it returns
        1.00.

        Parameters
        ----------
        unit: str
            A unit name.

        Returns
        -------
        float
            Scale factor

        Raises
        ------
        ValueError
            If the unit is unknown.

        """
        if unit is not None:
            if unit in self.unit_conversion_factors:
                scale_factor = self.unit_conversion_factors[unit]

            else:
                msg = f'Unknown unit: {unit}'
                raise ValueError(msg)
        else:
            scale_factor = 1.0

        return scale_factor


class Assessment(AssessmentBase):
    """
    Assessment class.

    Has methods implementing a Scenario-Based assessment.

    """

    __slots__: list[str] = []

    def calculate_damage(
        self,
        num_stories: int,
        demand_config: dict,
        demand_data_source: str | dict,
        cmp_data_source: str | dict[str, pd.DataFrame],
        damage_data_paths: list[str | pd.DataFrame],
        dmg_process: dict | None = None,
        scaling_specification: dict | None = None,
        residual_drift_configuration: dict | None = None,
        collapse_fragility_configuration: dict | None = None,
        block_batch_size: int = 1000,
    ) -> None:
        """
        Calculate damage.

        Parameters
        ----------
        num_stories: int
            Number of stories of the asset. Applicable to buildings.
        demand_config: dict
            A dictionary containing configuration options for the
            sample generation. Key options include:
            * 'SampleSize': The number of samples to generate.
            * 'PreserveRawOrder': Boolean indicating whether to
            preserve the order of the raw data. Defaults to False.
            * 'DemandCloning': Specifies if and how demand cloning
            should be applied. Can be a boolean or a detailed
            configuration.
        demand_data_source: string or dict
            If string, the demand_data_source is a file prefix
            (<prefix> in the following description) that identifies
            the following files: <prefix>_marginals.csv,
            <prefix>_empirical.csv, <prefix>_correlation.csv. If dict,
            the demand data source is a dictionary with the following
            optional keys: 'marginals', 'empirical', and
            'correlation'. The value under each key shall be a
            DataFrame.
        cmp_data_source: str or dict
            The source from where to load the component model data. If
            it's a string, it should be the prefix for three files:
            one for marginal distributions (`<prefix>_marginals.csv`),
            one for empirical data (`<prefix>_empirical.csv`), and one
            for correlation data (`<prefix>_correlation.csv`). If it's
            a dictionary, it should have keys 'marginals',
            'empirical', and 'correlation', with each key associated
            with a DataFrame containing the corresponding data.
        damage_data_paths: list of (string | DataFrame)
            List of paths to data or files with damage model
            information. Default XY datasets can be accessed as
            PelicunDefault/XY. Order matters. Parameters defined in
            prior elements in the list take precedence over the same
            parameters in subsequent data paths. I.e., place the
            Default datasets in the back.
        dmg_process: dict, optional
            Allows simulating damage processes, where damage to some
            component can alter the damage state of other components.
        scaling_specification: dict, optional
            A dictionary defining the shift in median.
            Example: {'CMP-1-1': '*1.2', 'CMP-1-2': '/1.4'}
            The keys are individual components that should be present
            in the `capacity_sample`.  The values should be strings
            containing an operation followed by the value formatted as
            a float.  The operation can be '+' for addition, '-' for
            subtraction, '*' for multiplication, and '/' for division.
        residual_drift_configuration: dict
            Dictionary containing the following keys-values:
            - params: dict
            A dictionary containing parameters required for the
            estimation method, such as 'yield_drift', which is the
            drift at which yielding is expected to occur.
            - method: str, optional
            The method used to estimate the RID values. Currently,
            only 'FEMA P58' is implemented. Defaults to 'FEMA P58'.
        collapse_fragility_configuration: dict
            Dictionary containing the following keys-values:
            - label: str
            Label to use to extend the MultiIndex of the demand
            sample.
            - value: float
            Values to add to the rows of the additional column.
            - unit: str
            Unit that corresponds to the additional column.
            - location: str, optional
            Optional location, defaults to `0`.
            - direction: str, optional
            Optional direction, defaults to `1`.
        block_batch_size: int
            Maximum number of components in each batch.

        """
        # TODO(JVM): when we build the API docs, ensure the above is
        # properly rendered.

        self.demand.load_model(demand_data_source)
        self.demand.generate_sample(demand_config)

        if residual_drift_configuration:
            self.demand.estimate_RID_and_adjust_sample(
                residual_drift_configuration['parameters'],
                residual_drift_configuration['method'],
            )

        if collapse_fragility_configuration:
            self.demand.expand_sample(
                collapse_fragility_configuration['label'],
                collapse_fragility_configuration['value'],
                collapse_fragility_configuration['unit'],
            )

        self.stories = num_stories
        self.asset.load_cmp_model(cmp_data_source)
        self.asset.generate_cmp_sample()

        self.damage.load_model_parameters(
            damage_data_paths, set(self.asset.list_unique_component_ids())
        )
        self.damage.calculate(dmg_process, block_batch_size, scaling_specification)

    def calculate_loss(
        self,
        decision_variables: tuple[str, ...],
        loss_model_data_paths: list[str | pd.DataFrame],
        loss_map_path: str | pd.DataFrame | None = None,
        loss_map_policy: str | None = None,
    ) -> None:
        """
        Calculate loss.

        Parameters
        ----------
        decision_variables: tuple
            Defines the decision variables to be included in the loss
            calculations. Defaults to those supported, but fewer can be
            used if desired. When fewer are used, the loss parameters for
            those not used will not be required.
        loss_model_data_paths: list of (string | DataFrame)
            List of paths to data or files with loss model
            information. Default XY datasets can be accessed as
            PelicunDefault/XY. Order matters. Parameters defined in
            prior elements in the list take precedence over the same
            parameters in subsequent data paths. I.e., place the
            Default datasets in the back.
        loss_map_path: str or pd.DataFrame or None
            Path to a csv file or DataFrame object that maps
            components IDs to their loss parameter definitions.
        loss_map_policy: str or None
            If None, does not modify the loss map.
            If set to `fill`, each component ID that is present in
            the asset model but not in the loss map is mapped to
            itself, but `excessiveRID` is excluded.
            If set to `fill_all`, each component ID that is present in
            the asset model but not in the loss map is mapped to
            itself without exceptions.

        """
        self.loss.decision_variables = decision_variables
        self.loss.add_loss_map(loss_map_path, loss_map_policy)
        self.loss.load_model_parameters(loss_model_data_paths)
        self.loss.calculate()

    def aggregate_loss(
        self,
        replacement_configuration: (
            tuple[uq.RandomVariableRegistry, dict[str, float]] | None
        ) = None,
        loss_combination: dict | None = None,
    ) -> tuple[pd.DataFrame, pd.DataFrame]:
        """
        Aggregate losses.

        Parameters
        ----------
        replacement_configuration: Tuple, optional
            Tuple containing a RandomVariableRegistry and a
            dictionary. The RandomVariableRegistry is defining
            building replacement consequence RVs for the active
            decision variables. The dictionary defines exceedance
            thresholds. If the aggregated value for a decision
            variable (conditioned on no replacement) exceeds the
            threshold, then replacement is triggered. This can happen
            for multiple decision variables at the same
            realization. The consequence keyword `replacement` is
            reserved to represent exclusive triggering of the
            replacement consequences, and other consequences are
            ignored for those realizations where replacement is
            triggered. When assigned to None, then `replacement` is
            still treated as an exclusive consequence (other
            consequences are set to zero when replacement is nonzero)
            but it is not being additionally triggered by the
            exceedance of any thresholds. The aggregated loss sample
            contains an additional column with information on whether
            replacement was already present or triggered by a
            threshold exceedance for each realization.
        loss_combination: dict, optional
            Dictionary defining how losses for specific components
            should be aggregated for a given decision variable. It has
            the following structure: {`dv`: {(`c1`, `c2`): `arr`,
            ...}, ...}, where `dv` is some decision variable, (`c1`,
            `c2`) is a tuple defining a component pair, `arr` is a NxN
            numpy array defining a combination table, and `...` means
            that more key-value pairs with the same schema can exist
            in the dictionaries.  The loss sample is expected to
            contain columns that include both `c1` and `c2` listed as
            the component. The combination is applied to all pairs of
            columns where the components are `c1` and `c2`, and all of
            the rest of the multiindex levels match (`loc`, `dir`,
            `uid`). This means, for example, that when combining wind
            and flood losses, the asset model should contain both a
            wind and a flood component defined at the same
            location-direction.  `arr` can also be an M-dimensional
            numpy array where each dimension has length N (NxNx...xN).
            This structure allows for the loss combination of M
            components.  In this case the (`c1`, `c2`) tuple should
            contain M elements instead of two.

        Notes
        -----
        Regardless of the value of the arguments, this method does not
        alter the state of the loss model, i.e., it does not modify
        the values of the `.sample` attributes.

        Returns
        -------
        tuple
            Dataframe with the aggregated loss of each realization,
            and another boolean dataframe with information on which DV
            thresholds were exceeded in each realization, triggering
            replacement. If no thresholds are specified it only
            contains False values.

        """
        output = self.loss.aggregate_losses(
            replacement_configuration, loss_combination, future=True
        )
        assert isinstance(output, tuple)
        return output


class DLCalculationAssessment(AssessmentBase):
    """Base class for the assessment objects used in `DL_calculation.py`."""

    __slots__: list[str] = []

    def calculate_demand(  # noqa: C901
        self,
        demand_path: Path,
        collapse_limits: dict[str, float] | None,
        length_unit: str | None,
        demand_calibration: dict | None,
        sample_size: int,
        demand_cloning: dict | None,
        residual_drift_inference: dict | None,
        *,
        coupled_demands: bool,
    ) -> None:
        """
        Calculate demands.

        Parameters
        ----------
        demand_path: str
            Path to the demand data file.
        collapse_limits: dict[str, float] or None
            Optional dictionary with demand types and their respective
            collapse limits.
        length_unit : str, optional
            Unit of length to be used to add units to the demand data
            if needed.
        demand_calibration: dict or None
            Calibration data for the demand model.
        sample_size: int
            Number of realizations.
        coupled_demands: bool
            Whether to preserve the raw order of the demands.
        demand_cloning: dict or None
            Demand cloning configuration.
        residual_drift_inference: dict or None
            Information for residual drift inference.

        Raises
        ------
        ValueError
            When an unknown residual drift method is specified.

        """
        idx = pd.IndexSlice
        raw_demands = pd.read_csv(demand_path, index_col=0)

        # remove excessive demands that are considered collapses, if needed
        if collapse_limits:
            raw_demands_m = base.convert_to_MultiIndex(raw_demands, axis=1)
            assert isinstance(raw_demands_m, pd.DataFrame)
            raw_demands = raw_demands_m

            if 'Units' in raw_demands.index:
                raw_units = raw_demands.loc['Units', :]
                raw_demands = raw_demands.drop('Units', axis=0).astype(float)

            else:
                raw_units = None

            dem_to_drop = np.full(raw_demands.shape[0], fill_value=False)

            for dem_type, limit in collapse_limits.items():
                assert isinstance(dem_type, str)
                assert isinstance(limit, (str, float))
                nlevels_with_event_id = 4
                if raw_demands.columns.nlevels == nlevels_with_event_id:
                    dem_to_drop += raw_demands.loc[
                        :,  # type: ignore
                        idx[:, dem_type, :, :],
                    ].max(axis=1) > float(limit)

                else:
                    dem_to_drop += raw_demands.loc[
                        :,  # type: ignore
                        idx[dem_type, :, :],
                    ].max(axis=1) > float(limit)

            raw_demands = raw_demands.loc[~dem_to_drop, :]

            if isinstance(raw_units, pd.Series):
                raw_demands = pd.concat(
                    [raw_demands, raw_units.to_frame().T], axis=0
                )

            self.log.msg(
                f'{np.sum(dem_to_drop)} realizations removed from the demand '
                f'input because they exceed the collapse limit. The remaining '
                f'sample size: {raw_demands.shape[0]}'
            )

        # add units to the demand data if needed
        if 'Units' not in raw_demands.index:
            if length_unit is None:
                msg = 'A length unit is required to infer demand units.'
                raise ValueError(msg)
            demands = _add_units(raw_demands, length_unit)

        else:
            demands = raw_demands

        # load the available demand sample
        self.demand.load_sample(demands)

        # get the calibration information
        if demand_calibration:
            # then use it to calibrate the demand model
            self.demand.calibrate_model(demand_calibration)

        else:
            # if no calibration is requested,
            # set all demands to use empirical distribution
            self.demand.calibrate_model({'ALL': {'DistributionFamily': 'empirical'}})

        # and generate a new demand sample
        self.demand.generate_sample(
            {
                'SampleSize': sample_size,
                'PreserveRawOrder': coupled_demands,
                'DemandCloning': demand_cloning,
            }
        )

        # get the generated demand sample
        demand_sample_tuple = self.demand.save_sample(save_units=True)
        assert demand_sample_tuple is not None
        demand_sample, demand_units = demand_sample_tuple
        assert isinstance(demand_sample, pd.DataFrame)
        assert isinstance(demand_units, pd.Series)

        demand_sample = pd.concat([demand_sample, demand_units.to_frame().T])

        # get residual drift estimates, if needed
        if residual_drift_inference:
            # `method` is guaranteed to exist because it is confirmed when
            # parsing the configuration file.
            rid_inference_method = residual_drift_inference.pop('method')

            if rid_inference_method == 'FEMA P-58':
                rid_list: list[pd.DataFrame] = []
                pid = demand_sample['PID'].copy()
                pid = pid.drop('Units')
                pid = pid.astype(float)

                for direction, delta_yield in residual_drift_inference.items():
                    pids = pid.loc[:, idx[:, direction]]  # type: ignore
                    assert isinstance(pids, pd.DataFrame)
                    rid = self.demand.estimate_RID(
                        pids,
                        {'yield_drift': float(delta_yield)},
                    )

                    rid_list.append(rid)

                rid = pd.concat(rid_list, axis=1)
                rid_units = pd.Series(
                    ['unitless'] * rid.shape[1],
                    index=rid.columns,
                    name='Units',
                )
                rid_sample = pd.concat([rid, rid_units.to_frame().T])
                demand_sample = pd.concat([demand_sample, rid_sample], axis=1)

            else:
                msg = (
                    f'Unknown residual drift inference method: '
                    f'`{rid_inference_method}`.'
                )
                raise ValueError(msg)

        # add a constant one demand
        demand_sample['ONE', '0', '1'] = np.ones(demand_sample.shape[0])
        demand_sample.loc['Units', ('ONE', '0', '1')] = 'unitless'

        self.demand.load_sample(base.convert_to_SimpleIndex(demand_sample, axis=1))

    def calculate_asset(
        self,
        num_stories: int,
        component_assignment_file: str | None,
        collapse_fragility_demand_type: str | None,
        component_sample_file: str | None,
        *,
        add_irreparable_damage_columns: bool,
    ) -> None:
        """
        Generate the asset model sample.

        Parameters
        ----------
        num_stories: int
            Number of stories.
        component_assignment_file: str or None
            Path to a component assignment file.
        collapse_fragility_demand_type: str or None
            Optional demand type for the collapse fragility.
        add_irreparable_damage_columns: bool
            Whether to add columns for irreparable damage.
        component_sample_file: str or None
            Optional path to an existing component sample file.

        Raises
        ------
        ValueError
            With invalid combinations of arguments.

        """
        # retrieve the demand sample
        demand_sample = self.demand.save_sample()
        assert isinstance(demand_sample, pd.DataFrame)

        # set the number of stories
        if num_stories:
            self.stories = num_stories

        # We either accept a `component_assignment_file` or a
        # `component_sample_file`, not both.
        if (
            component_assignment_file is not None
            and component_sample_file is not None
        ):
            msg = (
                'Both `component_assignment_file` and '
                '`component_sample_file` are provided. '
                'Please provide only one.'
            )
            raise ValueError(msg)

        # load a component model and generate a sample
        if component_assignment_file is not None:
            cmp_marginals = pd.read_csv(
                component_assignment_file,
                index_col=0,
                encoding_errors='replace',
            )

            dem_types = demand_sample.columns.unique(level=0)

            # add component(s) to support collapse calculation
            if collapse_fragility_demand_type is not None:
                if not collapse_fragility_demand_type.startswith('SA'):
                    # we need story-specific collapse assessment
                    # (otherwise we have a global demand and evaluate
                    # collapse directly, so this code should be skipped)

                    if collapse_fragility_demand_type in dem_types:
                        # excessive coll_DEM is added on every floor
                        # to detect large RIDs
                        cmp_marginals.loc['excessive.coll.DEM', 'Units'] = 'ea'

                        locs = demand_sample[
                            collapse_fragility_demand_type  # type: ignore
                        ].columns.unique(level=0)
                        cmp_marginals.loc['excessive.coll.DEM', 'Location'] = (
                            ','.join(locs)
                        )

                        dirs = demand_sample[
                            collapse_fragility_demand_type  # type: ignore
                        ].columns.unique(level=1)
                        cmp_marginals.loc['excessive.coll.DEM', 'Direction'] = (
                            ','.join(dirs)
                        )

                        cmp_marginals.loc['excessive.coll.DEM', 'Theta_0'] = 1.0

                    else:
                        self.log.msg(
                            f'WARNING: No {collapse_fragility_demand_type} '
                            f'among available demands. Collapse cannot '
                            f'be evaluated.'
                        )

            # always add a component to support basic collapse calculation
            cmp_marginals.loc['collapse', 'Units'] = 'ea'
            cmp_marginals.loc['collapse', 'Location'] = 0
            cmp_marginals.loc['collapse', 'Direction'] = 1
            cmp_marginals.loc['collapse', 'Theta_0'] = 1.0

            # add components to support irreparable damage calculation
            if add_irreparable_damage_columns:
                if 'RID' in dem_types:
                    # excessive RID is added on every floor to detect large RIDs
                    cmp_marginals.loc['excessiveRID', 'Units'] = 'ea'

                    locs = demand_sample['RID'].columns.unique(level=0)
                    cmp_marginals.loc['excessiveRID', 'Location'] = ','.join(locs)

                    dirs = demand_sample['RID'].columns.unique(level=1)
                    cmp_marginals.loc['excessiveRID', 'Direction'] = ','.join(dirs)

                    cmp_marginals.loc['excessiveRID', 'Theta_0'] = 1.0

                    # irreparable is a global component to recognize is any of the
                    # excessive RIDs were triggered
                    cmp_marginals.loc['irreparable', 'Units'] = 'ea'
                    cmp_marginals.loc['irreparable', 'Location'] = 0
                    cmp_marginals.loc['irreparable', 'Direction'] = 1
                    cmp_marginals.loc['irreparable', 'Theta_0'] = 1.0

                else:
                    self.log.msg(
                        'WARNING: No residual interstory drift ratio among '
                        'available demands. Irreparable damage cannot be '
                        'evaluated.'
                    )

            # load component model
            self.asset.load_cmp_model({'marginals': cmp_marginals})

            # generate component quantity sample
            self.asset.generate_cmp_sample()

        # if requested, load the quantity sample from a file
        if component_sample_file is not None:
            self.asset.load_cmp_sample(component_sample_file)

    def calculate_damage(  # noqa: C901
        self,
        length_unit: str | None,
        component_database: str,
        component_database_path: str | None = None,
        collapse_fragility: dict | None = None,
        irreparable_damage: dict | None = None,
        damage_process_approach: str | None = None,
        damage_process_file_path: str | None = None,
        custom_model_dir: str | None = None,
        scaling_specification: dict | None = None,
        *,
        is_for_water_network_assessment: bool = False,
    ) -> None:
        """
        Calculate damage.

        Parameters
        ----------
        length_unit : str, optional
            Unit of length to be used to add units to the demand data
            if needed.
        component_database: str
            Name of the component database.
        component_database_path: str or None
            Optional path to a component database file.
        collapse_fragility: dict or None
            Collapse fragility information.
        irreparable_damage: dict or None
            Information for irreparable damage.
        damage_process_approach: str or None
            Approach for the damage process.
        damage_process_file_path: str or None
            Optional path to a damage process file.
        custom_model_dir: str or None
            Optional directory for custom models.
        scaling_specification: dict, optional
            A dictionary defining the shift in median.
            Example: {'CMP-1-1': '*1.2', 'CMP-1-2': '/1.4'}
            The keys are individual components that should be present
            in the `capacity_sample`.  The values should be strings
            containing an operation followed by the value formatted as
            a float.  The operation can be '+' for addition, '-' for
            subtraction, '*' for multiplication, and '/' for division.
        is_for_water_network_assessment: bool
            Whether the assessment is for a water network.

        Raises
        ------
        ValueError
            With invalid combinations of arguments.

        """
        # load the fragility information
        if component_database in default_dbs['fragility']:
            component_db = [
                'PelicunDefault/' + default_dbs['fragility'][component_database],
            ]
        else:
            component_db = []

        if component_database_path is not None:
            if custom_model_dir is None:
                msg = (
                    '`custom_model_dir` needs to be specified '
                    'when `component_database_path` is not None.'
                )
                raise ValueError(msg)

            if 'CustomDLDataFolder' in component_database_path:
                component_database_path = component_database_path.replace(
                    'CustomDLDataFolder', custom_model_dir
                )

            component_db += [component_database_path]

        component_db = component_db[::-1]

        # prepare additional fragility data

        # get the database header from the default P58 db
        p58_data = self.get_default_data('damage_DB_FEMA_P58_2nd')

        adf = pd.DataFrame(columns=p58_data.columns)

        if collapse_fragility:
            assert self.asset.cmp_marginal_params is not None

            if (
                'excessive.coll.DEM'
                in self.asset.cmp_marginal_params.index.get_level_values('cmp')
            ):
                # if there is story-specific evaluation
                coll_cmp_name = 'excessive.coll.DEM'
            else:
                # otherwise, for global collapse evaluation
                coll_cmp_name = 'collapse'

            adf.loc[coll_cmp_name, ('Demand', 'Directional')] = 1
            adf.loc[coll_cmp_name, ('Demand', 'Offset')] = 0

            coll_dem = collapse_fragility['DemandType']

            if '_' in coll_dem:
                coll_dem, coll_dem_spec = coll_dem.split('_')
            else:
                coll_dem_spec = None

            coll_dem_name = None
            for demand_name, demand_short in EDP_to_demand_type.items():
                if demand_short == coll_dem:
                    coll_dem_name = demand_name
                    break

            if coll_dem_name is None:
                msg = (
                    'A valid demand type acronym was not provided in'
                    'the configuration file. Please ensure the'
                    "'DemandType' field in the collapse fragility"
                    'section contains one of the recognized acronyms'
                    "(e.g., 'SA', 'PFA', 'PGA'). Refer to the"
                    "configuration file's 'collapse_fragility'"
                    'section.'
                )
                raise ValueError(msg)

            if coll_dem_spec is None:
                adf.loc[coll_cmp_name, ('Demand', 'Type')] = coll_dem_name

            else:
                adf.loc[coll_cmp_name, ('Demand', 'Type')] = (
                    f'{coll_dem_name}|{coll_dem_spec}'
                )

            if length_unit is None:
                msg = 'A length unit is required.'
                raise ValueError(msg)
            coll_dem_unit = _add_units(
                pd.DataFrame(
                    columns=[
                        f'{coll_dem}-1-1',
                    ]
                ),
                length_unit,
            ).iloc[0, 0]

            adf.loc[coll_cmp_name, ('Demand', 'Unit')] = coll_dem_unit
            adf.loc[coll_cmp_name, ('LS1', 'Family')] = collapse_fragility[
                'CapacityDistribution'
            ]
            adf.loc[coll_cmp_name, ('LS1', 'Theta_0')] = collapse_fragility[
                'CapacityMedian'
            ]
            adf.loc[coll_cmp_name, ('LS1', 'Theta_1')] = collapse_fragility[
                'Theta_1'
            ]
            adf.loc[coll_cmp_name, 'Incomplete'] = 0

            if coll_cmp_name != 'collapse':
                # for story-specific evaluation, we need to add a placeholder
                # fragility that will never trigger, but helps us aggregate
                # results in the end
                adf.loc['collapse', ('Demand', 'Directional')] = 1
                adf.loc['collapse', ('Demand', 'Offset')] = 0
                adf.loc['collapse', ('Demand', 'Type')] = 'One'
                adf.loc['collapse', ('Demand', 'Unit')] = 'unitless'
                adf.loc['collapse', ('LS1', 'Theta_0')] = 1e10
                adf.loc['collapse', 'Incomplete'] = 0

        elif not is_for_water_network_assessment:
            # add a placeholder collapse fragility that will never trigger
            # collapse, but allow damage processes to work with collapse

            adf.loc['collapse', ('Demand', 'Directional')] = 1
            adf.loc['collapse', ('Demand', 'Offset')] = 0
            adf.loc['collapse', ('Demand', 'Type')] = 'One'
            adf.loc['collapse', ('Demand', 'Unit')] = 'unitless'
            adf.loc['collapse', ('LS1', 'Theta_0')] = 1e10
            adf.loc['collapse', 'Incomplete'] = 0

        if irreparable_damage:
            # add excessive RID fragility according to settings provided in the
            # input file
            adf.loc['excessiveRID', ('Demand', 'Directional')] = 1
            adf.loc['excessiveRID', ('Demand', 'Offset')] = 0
            adf.loc['excessiveRID', ('Demand', 'Type')] = (
                'Residual Interstory Drift Ratio'
            )

            adf.loc['excessiveRID', ('Demand', 'Unit')] = 'unitless'
            adf.loc['excessiveRID', ('LS1', 'Theta_0')] = irreparable_damage[
                'DriftCapacityMedian'
            ]
            adf.loc['excessiveRID', ('LS1', 'Family')] = 'lognormal'
            adf.loc['excessiveRID', ('LS1', 'Theta_1')] = irreparable_damage[
                'DriftCapacityLogStd'
            ]

            adf.loc['excessiveRID', 'Incomplete'] = 0

            # add a placeholder irreparable fragility that will never trigger
            # damage, but allow damage processes to aggregate excessiveRID here
            adf.loc['irreparable', ('Demand', 'Directional')] = 1
            adf.loc['irreparable', ('Demand', 'Offset')] = 0
            adf.loc['irreparable', ('Demand', 'Type')] = 'One'
            adf.loc['irreparable', ('Demand', 'Unit')] = 'unitless'
            adf.loc['irreparable', ('LS1', 'Theta_0')] = 1e10
            adf.loc['irreparable', 'Incomplete'] = 0

        # TODO(AZ): we can improve this by creating a water
        # network-specific assessment class
        if is_for_water_network_assessment:
            # add a placeholder aggregate fragility that will never trigger
            # damage, but allow damage processes to aggregate the
            # various pipeline damages
            adf.loc['aggregate', ('Demand', 'Directional')] = 1
            adf.loc['aggregate', ('Demand', 'Offset')] = 0
            adf.loc['aggregate', ('Demand', 'Type')] = 'Peak Ground Velocity'
            adf.loc['aggregate', ('Demand', 'Unit')] = 'mps'
            adf.loc['aggregate', ('LS1', 'Theta_0')] = 1e10
            adf.loc['aggregate', ('LS2', 'Theta_0')] = 1e10
            adf.loc['aggregate', 'Incomplete'] = 0

        self.damage.load_model_parameters(
            [*component_db, adf],
            set(self.asset.list_unique_component_ids()),
        )

        # load the damage process if needed
        dmg_process = None
        if damage_process_approach is not None:  # noqa: PLR1702
            if damage_process_approach in default_damage_processes:
                dmg_process = default_damage_processes[damage_process_approach]

                # For Hazus Earthquake, we need to specify the component ids
                if damage_process_approach == 'Hazus Earthquake':
                    cmp_sample = self.asset.save_cmp_sample()
                    assert isinstance(cmp_sample, pd.DataFrame)

                    cmp_list = cmp_sample.columns.unique(level=0)

                    cmp_map = {'STR': '', 'LF': '', 'NSA': ''}

                    for cmp in cmp_list:
                        for cmp_type in cmp_map:
                            if cmp_type + '.' in cmp:
                                cmp_map[cmp_type] = cmp

                    new_dmg_process = dmg_process.copy()
                    for source_cmp, action in dmg_process.items():
                        # first, look at the source component id
                        new_source = None
                        for cmp_type, cmp_id in cmp_map.items():
                            if (cmp_type in source_cmp) and (cmp_id != ''):  # noqa: PLC1901
                                new_source = source_cmp.replace(cmp_type, cmp_id)
                                break

                        if new_source is not None:
                            new_dmg_process[new_source] = action
                            del new_dmg_process[source_cmp]
                        else:
                            new_source = source_cmp

                        # then, look at the target component ids
                        for ds_i, target_vals in action.items():
                            if isinstance(target_vals, str):
                                for cmp_type, cmp_id in cmp_map.items():
                                    if (cmp_type in target_vals) and (cmp_id != ''):  # noqa: PLC1901
                                        target_vals = target_vals.replace(  # noqa: PLW2901
                                            cmp_type, cmp_id
                                        )

                                new_target_vals = target_vals

                            else:
                                # we assume that target_vals is a list of str
                                new_target_vals = []

                                for target_val in target_vals:
                                    for cmp_type, cmp_id in cmp_map.items():
                                        if (cmp_type in target_val) and (
                                            cmp_id != ''  # noqa: PLC1901
                                        ):
                                            target_val = target_val.replace(  # noqa: PLW2901
                                                cmp_type, cmp_id
                                            )

                                    new_target_vals.append(target_val)

                            new_dmg_process[new_source][ds_i] = new_target_vals

                    dmg_process = new_dmg_process

                # Remove components not present in the asset model
                # from the source components of the damage process.
                asset_components = set(self.asset.list_unique_component_ids())
                filtered_dmg_process = {}
                for key in dmg_process:
                    component = key.split('_')[1]
                    if component in asset_components:
                        filtered_dmg_process[key] = dmg_process[key]
                dmg_process = filtered_dmg_process

            elif damage_process_approach == 'User Defined':
                if damage_process_file_path is None:
                    msg = (
                        'When `damage_process_approach` is set to '
                        '`User Defined`, a `damage_process_file_path` '
                        'needs to be provided.'
                    )
                    raise ValueError(msg)

                # load the damage process from a file
                with Path(damage_process_file_path).open(encoding='utf-8') as f:
                    dmg_process = json.load(f)

            elif damage_process_approach == 'None':
                # no damage process applied for the calculation
                dmg_process = None

            else:
                self.log.msg(
                    f'Prescribed Damage Process not recognized: '
                    f'`{damage_process_approach}`.'
                )

        # calculate damages
        self.damage.calculate(
            dmg_process=dmg_process,
            scaling_specification=scaling_specification,
        )

    def calculate_loss(
        self,
        loss_map_approach: str,
        occupancy_type: str,
        consequence_database: str,
        consequence_database_path: str | None = None,
        custom_model_dir: str | None = None,
        damage_process_approach: str = 'User Defined',
        replacement_cost_parameters: dict[str, float | str] | None = None,
        replacement_time_parameters: dict[str, float | str] | None = None,
        replacement_carbon_parameters: dict[str, float | str] | None = None,
        replacement_energy_parameters: dict[str, float | str] | None = None,
        loss_map_path: str | None = None,
        decision_variables: tuple[str, ...] | None = None,
    ) -> tuple[pd.DataFrame, pd.DataFrame]:
        """
        Calculate losses.

        Parameters
        ----------
        loss_map_approach: str
            Approach for the loss map generation. Can be either
            `User Defined` or `Automatic`.
        occupancy_type: str
            Occupancy type.
        consequence_database: str
            Name of the consequence database.
        consequence_database_path: str or None
            Optional path to a consequence database file.
        custom_model_dir: str or None
            Optional directory for custom models.
        damage_process_approach: str
            Damage process approach. Defaults to `User Defined`.
        replacement_cost_parameters: dict or None
            Parameters for replacement cost.
        replacement_time_parameters: dict or None
            Parameters for replacement time.
        replacement_carbon_parameters: dict or None
            Parameters for replacement carbon.
        replacement_energy_parameters: dict or None
            Parameters for replacement energy.
        loss_map_path: str or None
            Optional path to a loss map file.
        decision_variables: tuple[str] or None
            Optional decision variables for the assessment.

        Returns
        -------
        tuple
            Dataframe with the aggregated loss of each realization,
            and another boolean dataframe with information on which DV
            thresholds were exceeded in each realization, triggering
            replacement. If no thresholds are specified it only
            contains False values.

        Raises
        ------
        ValueError
            When an invalid loss map approach is specified.

        """
        conseq_df, consequence_db = self.load_consequence_info(
            consequence_database,
            consequence_database_path,
            custom_model_dir,
        )

        # remove duplicates from conseq_df
        conseq_df = conseq_df.loc[conseq_df.index.unique(), :]

        # add the replacement consequence to the data
        adf = pd.DataFrame(
            columns=conseq_df.columns,
            index=pd.MultiIndex.from_tuples(
                [
                    ('replacement', 'Cost'),
                    ('replacement', 'Time'),
                    ('replacement', 'Carbon'),
                    ('replacement', 'Energy'),
                ]
            ),
        )

        _loss__add_replacement_cost(
            adf,
            damage_process_approach,
            unit=get(replacement_cost_parameters, 'Unit'),
            median=get(replacement_cost_parameters, 'Median'),
            distribution=get(replacement_cost_parameters, 'Distribution'),
            theta_1=get(replacement_cost_parameters, 'Theta_1'),
        )

        _loss__add_replacement_time(
            adf,
            damage_process_approach,
            conseq_df,
            occupancy_type=occupancy_type,
            unit=get(replacement_time_parameters, 'Unit'),
            median=get(replacement_time_parameters, 'Median'),
            distribution=get(replacement_time_parameters, 'Distribution'),
            theta_1=get(replacement_time_parameters, 'Theta_1'),
        )

        _loss__add_replacement_carbon(
            adf,
            damage_process_approach,
            unit=get(replacement_carbon_parameters, 'Unit'),
            median=get(replacement_carbon_parameters, 'Median'),
            distribution=get(replacement_carbon_parameters, 'Distribution'),
            theta_1=get(replacement_carbon_parameters, 'Theta_1'),
        )

        _loss__add_replacement_energy(
            adf,
            damage_process_approach,
            unit=get(replacement_energy_parameters, 'Unit'),
            median=get(replacement_energy_parameters, 'Median'),
            distribution=get(replacement_energy_parameters, 'Distribution'),
            theta_1=get(replacement_energy_parameters, 'Theta_1'),
        )

        # prepare the loss map
        loss_map = None
        if loss_map_approach == 'Automatic':
            # get the damage sample
            loss_map = _loss__map_auto(
                self, conseq_df, damage_process_approach, occupancy_type
            )

        elif loss_map_approach == 'User Defined':
            assert custom_model_dir is not None
            loss_map = _loss__map_user(custom_model_dir, loss_map_path)

        else:
            msg = f'Invalid MapApproach value: `{loss_map_approach}`.'
            raise ValueError(msg)

        # prepare additional loss map entries, if needed
        if 'DMG-collapse' not in loss_map.index:
            loss_map.loc['collapse', 'Repair'] = 'replacement'
            loss_map.loc['irreparable', 'Repair'] = 'replacement'

        if decision_variables:
            self.loss.decision_variables = decision_variables

        self.loss.add_loss_map(loss_map, loss_map_policy=None)
        self.loss.load_model_parameters([*consequence_db, adf])

        self.loss.calculate()

        df_agg, exceedance_bool_df = self.loss.aggregate_losses(future=True)
        assert isinstance(df_agg, pd.DataFrame)
        assert isinstance(exceedance_bool_df, pd.DataFrame)
        return df_agg, exceedance_bool_df

    def load_consequence_info(
        self,
        consequence_database: str,
        consequence_database_path: str | None = None,
        custom_model_dir: str | None = None,
    ) -> tuple[pd.DataFrame, list[str]]:
        """
        Load consequence information for the assessment.

        Parameters
        ----------
        consequence_database: str
            Name of the consequence database.
        consequence_database_path: str or None
            Optional path to a consequence database file.
        custom_model_dir: str or None
            Optional directory for custom models.

        Returns
        -------
        tuple[pd.DataFrame, list[str]]
            A tuple containing:
            - A DataFrame with the consequence data.
            - A list of paths to the consequence databases used.

        Raises
        ------
        ValueError
            With invalid combinations of arguments.

        """
        if consequence_database in default_dbs['repair']:
            consequence_db = [
                'PelicunDefault/' + default_dbs['repair'][consequence_database],
            ]

            conseq_df = self.get_default_data(
                default_dbs['repair'][consequence_database][:-4]
            )
        else:
            consequence_db = []

            conseq_df = pd.DataFrame()

        if consequence_database_path is not None:
            if custom_model_dir is None:
                msg = (
                    'When `consequence_database_path` is specified, '
                    '`custom_model_dir` needs to be specified as well.'
                )
                raise ValueError(msg)

            if 'CustomDLDataFolder' in consequence_database_path:
                consequence_database_path = consequence_database_path.replace(
                    'CustomDLDataFolder', custom_model_dir
                )

            consequence_db += [consequence_database_path]

            extra_conseq_df = file_io.load_data(
                consequence_database_path,
                unit_conversion_factors=None,
                orientation=1,
                reindex=False,
            )
            assert isinstance(extra_conseq_df, pd.DataFrame)

            if isinstance(conseq_df, pd.DataFrame):
                conseq_df = pd.concat([conseq_df, extra_conseq_df])
            else:
                conseq_df = extra_conseq_df

        consequence_db = consequence_db[::-1]

        return conseq_df, consequence_db


def _add_units(raw_demands: pd.DataFrame, length_unit: str) -> pd.DataFrame:
    """
    Add units to demand columns in a DataFrame.

    Parameters
    ----------
    raw_demands: pd.DataFrame
        The raw demand data to which units will be added.
    length_unit: str
        The unit of length to be used (e.g., 'in' for inches).

    Returns
    -------
    pd.DataFrame
        The DataFrame with units added to the appropriate demand columns.

    """
    demands = raw_demands.T

    demands.insert(0, 'Units', np.nan)

    if length_unit == 'in':
        length_unit = 'inch'

    demands = pd.DataFrame(
        base.convert_to_MultiIndex(demands, axis=0).sort_index(axis=0).T
    )

    nlevels_with_event_id = 4
    dem_level = 1 if demands.columns.nlevels == nlevels_with_event_id else 0

    # drop demands with no EDP type identified
    demands = demands.drop(
        demands.columns[demands.columns.get_level_values(dem_level) == ''],
        axis=1,
    )

    # assign units
    demand_cols = demands.columns.get_level_values(dem_level).to_list()

    # remove additional info from demand names
    demand_cols = [d.split('_')[0] for d in demand_cols]

    # acceleration
    acc_edps = ['PFA', 'PGA', 'SA']
    edp_mask = np.isin(demand_cols, acc_edps)

    if np.any(edp_mask):
        demands.iloc[0, edp_mask] = length_unit + 'ps2'  # type: ignore

    # speed
    speed_edps = ['PFV', 'PWS', 'PGV', 'SV']
    edp_mask = np.isin(demand_cols, speed_edps)

    if np.any(edp_mask):
        demands.iloc[0, edp_mask] = length_unit + 'ps'  # type: ignore

    # displacement
    disp_edps = ['PFD', 'PIH', 'SD', 'PGD']
    edp_mask = np.isin(demand_cols, disp_edps)

    if np.any(edp_mask):
        demands.iloc[0, edp_mask] = length_unit  # type: ignore

    # drift ratio
    rot_edps = ['PID', 'PRD', 'DWD', 'RDR', 'PMD', 'RID']
    edp_mask = np.isin(demand_cols, rot_edps)

    if np.any(edp_mask):
        demands.iloc[0, edp_mask] = 'unitless'  # type: ignore

    # convert back to simple header and return the DF
    return base.convert_to_SimpleIndex(demands, axis=1)


def _loss__add_replacement_energy(
    adf: pd.DataFrame,
    dl_method: str,
    unit: str | None = None,
    median: float | None = None,
    distribution: str | None = None,
    theta_1: float | None = None,
) -> None:
    """
    Add replacement energy information.

    Parameters
    ----------
    adf : pandas.DataFrame
        Dataframe containing loss information.
    DL_method : str
        Supported methods are 'FEMA P-58'.
    unit : str, optional
        Unit for the energy value (e.g., 'MJ'). Defaults to None.
    median : float, optional
        Median replacement energy. If provided, it defines the base
        replacement energy value. Defaults to None.
    distribution : str, optional
        Distribution family to model uncertainty around the median
        energy (e.g., 'lognormal'). Required if `median` is
        provided. Defaults to None.
    theta_1 : float, optional
        Distribution parameter (e.g., standard deviation). Required if
        `distribution` is provided. Defaults to None.

    Notes
    -----
    If `median` is not provided, a default value is assigned based on
    the `DL_method`. For 'FEMA P-58', the default replacement energy
    value is 0 MJ.  For other methods, this consequence is removed
    from the dataframe entirely.
    """
    ren = ('replacement', 'Energy')
    if median is not None:
        # TODO(JVM): in this case we need unit (add config parser check)

        adf.loc[ren, ('Quantity', 'Unit')] = '1 EA'
        adf.loc[ren, ('DV', 'Unit')] = unit
        adf.loc[ren, ('DS1', 'Theta_0')] = median

        if distribution is not None:
            # TODO(JVM): in this case we need theta_1 (add config parser check)

            adf.loc[ren, ('DS1', 'Family')] = distribution
            adf.loc[ren, ('DS1', 'Theta_1')] = theta_1
    elif dl_method == 'FEMA P-58':
        adf.loc[ren, ('Quantity', 'Unit')] = '1 EA'
        adf.loc[ren, ('DV', 'Unit')] = 'MJ'
        adf.loc[ren, ('DS1', 'Theta_0')] = 0

    else:
        # for everything else, remove this consequence
        adf = adf.drop(ren)


def _loss__add_replacement_carbon(
    adf: pd.DataFrame,
    damage_process_approach: str,
    unit: str | None = None,
    median: float | None = None,
    distribution: str | None = None,
    theta_1: float | None = None,
) -> None:
    """
    Add replacement carbon emission information.

    Parameters
    ----------
    adf : pandas.DataFrame
        Dataframe containing loss information.
    damage_process_approach : str
        Supported approaches include 'FEMA P-58'.
    unit : str, optional
        Unit for the carbon emission value (e.g., 'kg'). Defaults to
        None.
    median : float, optional
        Median replacement carbon emissions. If provided, it defines
        the base replacement carbon value. Defaults to None.
    distribution : str, optional
        Distribution family to model uncertainty around the median
        carbon emissions (e.g., 'lognormal'). Required if `median` is
        provided.  Defaults to None.
    theta_1 : float, optional
        Distribution parameter (e.g., standard deviation). Required if
        `distribution` is provided. Defaults to None.

    Notes
    -----
    If `median` is not provided, a default value is assigned based on
    the `damage_process_approach`. For 'FEMA P-58', the default
    replacement carbon emissions value is 0 kg. For other approaches,
    this consequence is removed from the dataframe entirely.
    """
    rcarb = ('replacement', 'Carbon')
    if median is not None:
        # TODO(JVM): in this case we need unit (add config parser check)

        adf.loc[rcarb, ('Quantity', 'Unit')] = '1 EA'
        adf.loc[rcarb, ('DV', 'Unit')] = unit
        adf.loc[rcarb, ('DS1', 'Theta_0')] = median

        if distribution is not None:
            # TODO(JVM): in this case we need theta_1 (add config parser check)

            adf.loc[rcarb, ('DS1', 'Family')] = distribution
            adf.loc[rcarb, ('DS1', 'Theta_1')] = theta_1
    elif damage_process_approach == 'FEMA P-58':
        adf.loc[rcarb, ('Quantity', 'Unit')] = '1 EA'
        adf.loc[rcarb, ('DV', 'Unit')] = 'kg'
        adf.loc[rcarb, ('DS1', 'Theta_0')] = 0

    else:
        # for everything else, remove this consequence
        adf = adf.drop(rcarb)


def _loss__add_replacement_time(
    adf: pd.DataFrame,
    damage_process_approach: str,
    conseq_df: pd.DataFrame,
    occupancy_type: str | None = None,
    unit: str | None = None,
    median: float | None = None,
    distribution: str | None = None,
    theta_1: float | None = None,
) -> None:
    """
    Add replacement time information.

    Parameters
    ----------
    adf : pandas.DataFrame
        Dataframe containing loss information.
    damage_process_approach : str
        Supported approaches are 'FEMA P-58', 'Hazus Earthquake -
        Buildings'.
    conseq_df : pandas.DataFrame
        Dataframe containing consequence data for different damage
        states.
    occupancy_type : str, optional
        Type of occupancy, used to look up replacement time in the
        consequence dataframe for Hazus Earthquake approach. Defaults
        to None.
    unit : str, optional
        Unit for the replacement time (e.g., 'day, 'worker_day').
        Defaults to None.
    median : float, optional
        Median replacement time or loss ratio. If provided, it defines
        the base replacement time. Defaults to None.
    distribution : str, optional
        Distribution family to model uncertainty around the median
        time (e.g., 'lognormal'). Required if `median` is
        provided. Defaults to None.
    theta_1 : float, optional
        Distribution parameter (e.g., standard deviation). Required if
        `distribution` is provided. Defaults to None.

    Notes
    -----
    If `median` is not provided, a default value is assigned based on
    the `damage_process_approach`. For 'FEMA P-58', the default
    replacement time is 0 worker_days. For 'Hazus Earthquake -
    Buildings', the replacement time is fetched from `conseq_df` for
    the provided `occupancy_type` and corresponds to the total loss
    (damage state 5, DS5). In other cases, a placeholder value of 1 is
    used.

    """
    rt = ('replacement', 'Time')
    if median is not None:
        # TODO(JVM): in this case we need unit (add config parser check)

        adf.loc[rt, ('Quantity', 'Unit')] = '1 EA'
        adf.loc[rt, ('DV', 'Unit')] = unit
        adf.loc[rt, ('DS1', 'Theta_0')] = median

        if distribution is not None:
            # TODO(JVM): in this case we need theta_1 (add config parser check)

            adf.loc[rt, ('DS1', 'Family')] = distribution
            adf.loc[rt, ('DS1', 'Theta_1')] = theta_1
    elif damage_process_approach == 'FEMA P-58':
        adf.loc[rt, ('Quantity', 'Unit')] = '1 EA'
        adf.loc[rt, ('DV', 'Unit')] = 'worker_day'
        adf.loc[rt, ('DS1', 'Theta_0')] = 0

    # for Hazus EQ, use 1.0 as a loss_ratio
    elif damage_process_approach == 'Hazus Earthquake - Buildings':
        adf.loc[rt, ('Quantity', 'Unit')] = '1 EA'
        adf.loc[rt, ('DV', 'Unit')] = 'day'

        # load the replacement time that corresponds to total loss
        adf.loc[rt, ('DS1', 'Theta_0')] = conseq_df.loc[
            (f'STR.{occupancy_type}', 'Time'), ('DS5', 'Theta_0')
        ]

    # otherwise, use 1 (and expect to have it defined by the user)
    else:
        adf.loc[rt, ('Quantity', 'Unit')] = '1 EA'
        adf.loc[rt, ('DV', 'Unit')] = 'loss_ratio'
        adf.loc[rt, ('DS1', 'Theta_0')] = 1


def _loss__add_replacement_cost(
    adf: pd.DataFrame,
    dl_method: str,
    unit: str | None = None,
    median: float | None = None,
    distribution: str | None = None,
    theta_1: float | None = None,
) -> None:
    """
    Add replacement cost information.

    Parameters
    ----------
    adf : pandas.DataFrame
        Dataframe containing loss information.
    DL_method : str
        Supported methods are 'FEMA P-58', 'Hazus Earthquake', and
        'Hazus Hurricane'.
    unit : str, optional
        Unit for the replacement cost (e.g., 'USD_2011',
        'loss_ratio'). Defaults to None.
    median : float, optional
        Median replacement cost or loss ratio. If provided, it defines
        the base replacement cost. Defaults to None.
    distribution : str, optional
        Distribution family to model uncertainty around the median
        cost (e.g., 'lognormal'). Required if `median` is
        provided. Defaults to None.
    theta_1 : float, optional
        Distribution parameter (e.g., standard deviation). Required if
        `distribution` is provided. Defaults to None.
    """
    rc = ('replacement', 'Cost')
    if median is not None:
        # TODO(JVM): in this case we need unit (add config parser check)

        adf.loc[rc, ('Quantity', 'Unit')] = '1 EA'
        adf.loc[rc, ('DV', 'Unit')] = unit
        adf.loc[rc, ('DS1', 'Theta_0')] = median

        if distribution is not None:
            # TODO(JVM): in this case we need theta_1 (add config parser check)

            adf.loc[rc, ('DS1', 'Family')] = distribution
            adf.loc[rc, ('DS1', 'Theta_1')] = theta_1

    elif dl_method == 'FEMA P-58':
        adf.loc[rc, ('Quantity', 'Unit')] = '1 EA'
        adf.loc[rc, ('DV', 'Unit')] = 'USD_2011'
        adf.loc[rc, ('DS1', 'Theta_0')] = 0

    # for Hazus EQ and HU, use 1.0 as a loss_ratio
    elif dl_method in {'Hazus Earthquake', 'Hazus Hurricane'}:
        adf.loc[rc, ('Quantity', 'Unit')] = '1 EA'
        adf.loc[rc, ('DV', 'Unit')] = 'loss_ratio'

        # store the replacement cost that corresponds to total loss
        adf.loc[rc, ('DS1', 'Theta_0')] = 1.00

    # otherwise, use 1 (and expect to have it defined by the user)
    else:
        adf.loc[rc, ('Quantity', 'Unit')] = '1 EA'
        adf.loc[rc, ('DV', 'Unit')] = 'loss_ratio'
        adf.loc[rc, ('DS1', 'Theta_0')] = 1


def _loss__map_user(
    custom_model_dir: str, loss_map_path: str | None = None
) -> pd.DataFrame:
    """
    Load a user-defined loss map from a specified path.

    Parameters
    ----------
    custom_model_dir : str
        Directory containing custom models.
    loss_map_path : str, optional
        Path to the loss map file. The path can include a placeholder
        'CustomDLDataFolder' that will be replaced by
        `custom_model_dir`.  If not provided, raises a ValueError.

    Returns
    -------
    pandas.DataFrame
        DataFrame containing the loss map information.

    Raises
    ------
    ValueError
        If `loss_map_path` is not provided.

    """
    if loss_map_path is not None:
        loss_map_path = loss_map_path.replace('CustomDLDataFolder', custom_model_dir)

    else:
        msg = 'Missing loss map path.'
        raise ValueError(msg)

    return pd.read_csv(loss_map_path, index_col=0)


def _loss__map_auto(
    assessment: DLCalculationAssessment,
    conseq_df: pd.DataFrame,
    dl_method: str,
    occupancy_type: str | None = None,
) -> pd.DataFrame:
    """
    Automatically generate a loss map.

    Automatically generate a loss map based on the damage sample and
    the consequence database.

    Parameters
    ----------
    assessment : AssessmentBase
        The assessment object containing the damage model and sample.
    conseq_df : pandas.DataFrame
        DataFrame containing consequence data for different damage
        states.
    DL_method : str
        Damage loss method, which defines how the loss map is
        generated.  Supported methods are 'FEMA P-58', 'Hazus
        Earthquake', 'Hazus Hurricane', and 'Hazus Earthquake
        Transportation'.
    occupancy_type : str, optional
        Occupancy type, used to map damage components to the correct
        loss models in Hazus Earthquake methods. Defaults to None.

    Returns
    -------
    pandas.DataFrame
        DataFrame containing the automatically generated loss map,
        where the index corresponds to the damage components and the
        values indicate the associated loss models.

    Notes
    -----
    - For 'FEMA P-58' and 'Hazus Hurricane', the method assumes that
      fragility and consequence data have matching component IDs.
    - For 'Hazus Earthquake' and 'Hazus Earthquake Transportation',
      the method assumes that consequence archetypes are only
      differentiated by occupancy type.

    """
    # get the damage sample
    dmg_sample = assessment.damage.save_sample()
    assert isinstance(dmg_sample, pd.DataFrame)

    # create a mapping for all components that are also in
    # the prescribed consequence database
    dmg_cmps = dmg_sample.columns.unique(level='cmp')
    loss_cmps = conseq_df.index.unique(level=0)

    drivers = []
    loss_models = []

    if dl_method in {'FEMA P-58', 'Hazus Hurricane'}:
        # with these methods, we assume fragility and consequence data
        # have the same IDs

        for dmg_cmp in dmg_cmps:
            if dmg_cmp == 'collapse':
                continue

            if dmg_cmp in loss_cmps:
                drivers.append(dmg_cmp)
                loss_models.append(dmg_cmp)

    elif dl_method in {
        'Hazus Earthquake',
        'Hazus Earthquake Transportation',
    }:
        # with Hazus Earthquake we assume that consequence
        # archetypes are only differentiated by occupancy type
        for dmg_cmp in dmg_cmps:
            if dmg_cmp == 'collapse':
                continue

            cmp_class = dmg_cmp.split('.')[0]
            if occupancy_type is not None:
                loss_cmp = f'{cmp_class}.{occupancy_type}'
            else:
                loss_cmp = cmp_class

            if loss_cmp in loss_cmps:
                drivers.append(dmg_cmp)
                loss_models.append(loss_cmp)

    return pd.DataFrame(loss_models, columns=['Repair'], index=drivers)


class TimeBasedAssessment:
    """Time-based assessment."""<|MERGE_RESOLUTION|>--- conflicted
+++ resolved
@@ -49,16 +49,6 @@
 import numpy as np
 import pandas as pd
 
-<<<<<<< HEAD
-from __future__ import annotations
-from typing import Any
-import json
-import pandas as pd
-from pelicun import base
-from pelicun import file_io
-from pelicun import model
-from pelicun.__init__ import __version__ as pelicun_version  # type: ignore
-=======
 from pelicun import base, file_io, model, uq
 from pelicun.__init__ import __version__ as pelicun_version  # type: ignore
 from pelicun.base import EDP_to_demand_type, get
@@ -83,7 +73,6 @@
         'Hazus Hurricane': 'loss_repair_DB_SimCenter_Hazus_HU_bldg.csv',
     },
 }
->>>>>>> 56da5f69
 
 default_damage_processes = {
     'FEMA P-58': {
@@ -111,20 +100,6 @@
 
     """
 
-<<<<<<< HEAD
-    __slots__ = [
-        'stories',
-        'options',
-        'unit_conversion_factors',
-        'log',
-        'demand',
-        'asset',
-        'damage',
-        'loss',
-    ]
-
-    def __init__(self, config_options: dict[str, Any] | None = None):
-=======
     __slots__: list[str] = [
         'asset',
         'damage',
@@ -137,7 +112,6 @@
     ]
 
     def __init__(self, config_options: dict[str, Any] | None = None) -> None:
->>>>>>> 56da5f69
         """
         Initialize an Assessment object.
 
@@ -145,14 +119,6 @@
         ----------
         config_options:
             User-specified configuration dictionary.
-<<<<<<< HEAD
-        """
-        self.stories = None
-        self.options = base.Options(config_options, self)
-        self.unit_conversion_factors = base.parse_units(self.options.units_file)
-
-        self.log = self.options.log
-=======
 
         """
         self.stories: int | None = None
@@ -162,7 +128,6 @@
         )
 
         self.log: Logger = self.options.log
->>>>>>> 56da5f69
         self.log.msg(
             f'pelicun {pelicun_version} | \n',
             prepend_timestamp=False,
@@ -178,25 +143,6 @@
         self.loss: model.LossModel = model.LossModel(self)
 
     @property
-<<<<<<< HEAD
-    def bldg_repair(self):
-        """
-        <backwards compatibility>
-
-        Returns
-        -------
-        model.LossModel
-            The loss model.
-
-        """
-        self.log.warn(
-            '`.bldg_repair` is deprecated and will be dropped in '
-            'future versions of pelicun. '
-            'Please use `.loss` instead.'
-        )
-
-        return self.loss
-=======
     def bldg_repair(self) -> model.LossModel:
         """
         Exists for <backwards compatibility>.
@@ -224,28 +170,8 @@
         -------
         RepairModel_DS
             The damage state-driven component loss model.
->>>>>>> 56da5f69
-
-        """
-<<<<<<< HEAD
-        <backwards compatibility>
-
-        Returns
-        -------
-        RepairModel_DS
-            The damage state-driven component loss model.
-
-        """
-        self.log.warn(
-            '`.repair` is deprecated and will be dropped in '
-            'future versions of pelicun. '
-            'Please use `.loss` instead.'
-        )
-        return self.loss
-
-    def get_default_data(self, data_name: str) -> pd.DataFrame:
-        """
-=======
+
+        """
         self.log.warning(
             '`.repair` is deprecated and will be dropped in '
             'future versions of pelicun. '
@@ -257,7 +183,6 @@
         """
         Load a default data file.
 
->>>>>>> 56da5f69
         Loads a default data file by name and returns it. This method
         is specifically designed to access predefined CSV files from a
         structured directory path related to the SimCenter fragility
@@ -277,29 +202,17 @@
             specified CSV file.
 
         """
-<<<<<<< HEAD
-
-        # <backwards compatibility>
-        if 'fragility_DB' in data_name:
-            data_name = data_name.replace('fragility_DB', 'damage_DB')
-            self.log.warn(
-=======
         # <backwards compatibility>
         if 'fragility_DB' in data_name:
             data_name = data_name.replace('fragility_DB', 'damage_DB')
             self.log.warning(
->>>>>>> 56da5f69
                 '`fragility_DB` is deprecated and will be dropped in '
                 'future versions of pelicun. '
                 'Please use `damage_DB` instead.'
             )
         if 'bldg_repair_DB' in data_name:
             data_name = data_name.replace('bldg_repair_DB', 'loss_repair_DB')
-<<<<<<< HEAD
-            self.log.warn(
-=======
             self.log.warning(
->>>>>>> 56da5f69
                 '`bldg_repair_DB` is deprecated and will be dropped in '
                 'future versions of pelicun. '
                 'Please use `loss_repair_DB` instead.'
@@ -311,12 +224,9 @@
             data_path, None, orientation=1, reindex=False, log=self.log
         )
 
-<<<<<<< HEAD
-=======
         assert isinstance(data, pd.DataFrame)
         return data
 
->>>>>>> 56da5f69
     def get_default_metadata(self, data_name: str) -> dict:
         """
         Load a default metadata file and pass it to the user.
@@ -332,18 +242,10 @@
             Default metadata
 
         """
-<<<<<<< HEAD
-
-        # <backwards compatibility>
-        if 'fragility_DB' in data_name:
-            data_name = data_name.replace('fragility_DB', 'damage_DB')
-            self.log.warn(
-=======
         # <backwards compatibility>
         if 'fragility_DB' in data_name:
             data_name = data_name.replace('fragility_DB', 'damage_DB')
             self.log.warning(
->>>>>>> 56da5f69
                 '`fragility_DB` is deprecated and will be dropped in '
                 'future versions of pelicun. Please use `damage_DB` instead.'
             )
