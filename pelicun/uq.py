# -*- coding: utf-8 -*-
#
# Copyright (c) 2018 Leland Stanford Junior University
# Copyright (c) 2018 The Regents of the University of California
#
# This file is part of pelicun.
#
# Redistribution and use in source and binary forms, with or without
# modification, are permitted provided that the following conditions are met:
#
# 1. Redistributions of source code must retain the above copyright notice,
# this list of conditions and the following disclaimer.
#
# 2. Redistributions in binary form must reproduce the above copyright notice,
# this list of conditions and the following disclaimer in the documentation
# and/or other materials provided with the distribution.
#
# 3. Neither the name of the copyright holder nor the names of its contributors
# may be used to endorse or promote products derived from this software without
# specific prior written permission.
#
# THIS SOFTWARE IS PROVIDED BY THE COPYRIGHT HOLDERS AND CONTRIBUTORS "AS IS"
# AND ANY EXPRESS OR IMPLIED WARRANTIES, INCLUDING, BUT NOT LIMITED TO, THE
# IMPLIED WARRANTIES OF MERCHANTABILITY AND FITNESS FOR A PARTICULAR PURPOSE
# ARE DISCLAIMED. IN NO EVENT SHALL THE COPYRIGHT HOLDER OR CONTRIBUTORS BE
# LIABLE FOR ANY DIRECT, INDIRECT, INCIDENTAL, SPECIAL, EXEMPLARY, OR
# CONSEQUENTIAL DAMAGES (INCLUDING, BUT NOT LIMITED TO, PROCUREMENT OF
# SUBSTITUTE GOODS OR SERVICES; LOSS OF USE, DATA, OR PROFITS; OR BUSINESS
# INTERRUPTION) HOWEVER CAUSED AND ON ANY THEORY OF LIABILITY, WHETHER IN
# CONTRACT, STRICT LIABILITY, OR TORT (INCLUDING NEGLIGENCE OR OTHERWISE)
# ARISING IN ANY WAY OUT OF THE USE OF THIS SOFTWARE, EVEN IF ADVISED OF THE
# POSSIBILITY OF SUCH DAMAGE.
#
# You should have received a copy of the BSD 3-Clause License along with
# pelicun. If not, see <http://www.opensource.org/licenses/>.
#
# Contributors:
# Adam Zsarnóczay

"""
This module defines constants, classes and methods for uncertainty
quantification in pelicun.

.. rubric:: Contents

.. autosummary::

    mvn_orthotope_density
    fit_distribution_to_sample
    fit_distribution_to_percentiles

    RandomVariable
    RandomVariableSet
    RandomVariableRegistry


"""

from scipy.stats import uniform, norm
from scipy.stats import multivariate_normal as mvn
from scipy.stats._mvn import mvndst  # pylint: disable=no-name-in-module
from scipy.linalg import cholesky, svd
from scipy.optimize import minimize
import numpy as np
import pandas as pd


def scale_distribution(scale_factor, family, theta, truncation_limits=None):
    """
    Scale parameters of a random distribution.

    Parameters
    ----------
    scale_factor: float
        Value by which to scale the parameters.
    family: {'normal', 'lognormal', 'uniform'}
        Defines the type of probability distribution for the random variable.
    theta: float ndarray of length 2
        Set of parameters that define the cumulative distribution function of
        the variable given its distribution type. See the expected parameters
        explained in the RandomVariable class. Each parameter can be defined by
        one or more values. If a set of values are provided for one parameter,
        they define ordinates of a multilinear function that is used to get
        the parameter values given an independent variable.
    truncation_limits: float ndarray of length 2, default: None
        Defines the [a,b] truncation limits for the distribution. Use None to
        assign no limit in one direction.

    Raises
    ------
    ValueError
        If the specified distribution family is unsupported.
    
    """

    if truncation_limits is not None:
        truncation_limits = truncation_limits * scale_factor

    # undefined family is considered deterministic
    if pd.isna(family):
        family = 'deterministic'

    theta_new = np.full_like(theta, np.nan)
    if family == 'normal':
        theta_new[0] = theta[0] * scale_factor
        theta_new[1] = theta[1]  # because we use cov instead of std

    elif family == 'lognormal':
        theta_new[0] = theta[0] * scale_factor
        theta_new[1] = theta[1]  # because it is log std

    elif family == 'uniform':
        theta_new[0] = theta[0] * scale_factor
        theta_new[1] = theta[1] * scale_factor

    elif family == 'deterministic':
        theta_new[0] = theta[0] * scale_factor

    else:
        raise ValueError(f'Unsupported distribution: {family}')

    return theta_new, truncation_limits


def mvn_orthotope_density(mu, COV, lower=np.nan, upper=np.nan):
    """
    Estimate the probability density within a hyperrectangle for an MVN distr.

    Use the method of Alan Genz (1992) to estimate the probability density
    of a multivariate normal distribution within an n-orthotope (i.e.,
    hyperrectangle) defined by its lower and upper bounds. Limits can be
    relaxed in any direction by assigning infinite bounds (i.e. numpy.inf).

    Parameters
    ----------
    mu: float scalar or ndarray
        Mean(s) of the non-truncated distribution.
    COV: float ndarray
        Covariance matrix of the non-truncated distribution
    lower: float vector, optional, default: np.nan
        Lower bound(s) for the truncated distributions. A scalar value can be
        used for a univariate case, while a list of bounds is expected in
        multivariate cases. If the distribution is non-truncated from below
        in a subset of the dimensions, use either `None` or assign an infinite
        value (i.e. -numpy.inf) to those dimensions.
    upper: float vector, optional, default: np.nan
        Upper bound(s) for the truncated distributions. A scalar value can be
        used for a univariate case, while a list of bounds is expected in
        multivariate cases. If the distribution is non-truncated from above
        in a subset of the dimensions, use either `None` or assign an infinite
        value (i.e. numpy.inf) to those dimensions.
    Returns
    -------
    alpha: float
        Estimate of the probability density within the hyperrectangle
    eps_alpha: float
        Estimate of the error in alpha.

    """

    # process the inputs and get the number of dimensions
    mu = np.atleast_1d(mu)
    COV = np.atleast_2d(COV)

    if mu.shape == ():
        mu = np.asarray([mu])
        COV = np.asarray([COV])
    else:
        COV = np.asarray(COV)

    sig = np.sqrt(np.diag(COV))
    corr = COV / np.outer(sig, sig)

    ndim = mu.size

    if np.all(np.isnan(lower)):
        lower = -np.ones(ndim) * np.inf
    else:
        lower = np.atleast_1d(lower)

    if np.all(np.isnan(upper)):
        upper = np.ones(ndim) * np.inf
    else:
        upper = np.atleast_1d(upper)

    # replace None with np.inf
    lower[np.where(np.isnan(lower))[0]] = -np.inf
    lower = lower.astype(np.float64)
    upper[np.where(np.isnan(upper))[0]] = np.inf
    upper = upper.astype(np.float64)

    # standardize the truncation limits
    lower = (lower - mu) / sig
    upper = (upper - mu) / sig

    # prepare the flags for infinite bounds (these are needed for the mvndst
    # function)
    lowinf = np.isneginf(lower)
    uppinf = np.isposinf(upper)
    infin = 2.0 * np.ones(ndim)

    np.putmask(infin, lowinf, 0)
    np.putmask(infin, uppinf, 1)
    np.putmask(infin, lowinf * uppinf, -1)

    # prepare the correlation coefficients
    if ndim == 1:
        correl = 0
    else:
        correl = corr[np.tril_indices(ndim, -1)]

    # estimate the density
    eps_alpha, alpha, _ = mvndst(lower, upper, infin, correl)

    return alpha, eps_alpha


def _get_theta(params, inits, dist_list):
    """
    Returns the parameters of the target distributions.

    Uses the parameter values from the optimization algorithm (that are relative
    to the initial values) and the initial values to transform them to the
    parameters of the target distributions.

    Parameters
    ----------
    params: float ndarray, Nx2
      Numpy array containing the parameter values
    inits: float ndarray, Nx2
      Numpy array containing the initial values
    dist_list: list of str
      List of strings containing the names of the distributions.

    Raises
    ------
    ValueError
      If any of the distributions is unsupported.

    Returns
    -------
    Theta:
      The estimated parameters.

    """

    theta = np.zeros(inits.shape)

    for i, (params_i, inits_i, dist_i) in enumerate(zip(params, inits, dist_list)):

        if dist_i in {'normal', 'lognormal'}:

            # Note that the standard deviation is fit in log space, hence the
            # unusual-looking transformation here
            sig = np.exp(np.log(inits_i[1]) + params_i[1])

            # The mean uses the standard transformation
            mu = inits_i[0] + params_i[0] * sig

            theta[i, 0] = mu
            theta[i, 1] = sig

        else:
            raise ValueError(f'Unsupported distribution: {dist_i}')

    return theta


def _get_limit_probs(limits, distribution, theta):
    """
    Get the CDF value at the specified limits.

    Parameters
    ----------
    limits: float ndarray
      The limits on which to return the CDF value.
    distribution: str
      The distribution to be used.
    theta: float ndarray
      The parameters of the specified distribution.

    Raises
    ------
    ValueError
      If any of the distributions is unsupported.

    Returns
    -------
    The CDF values.

    """

    if distribution in {'normal', 'lognormal'}:

        a, b = limits
        mu = theta[0]
        sig = theta[1]

        if np.isnan(a):
            p_a = 0.0
        else:
            p_a = norm.cdf((a - mu) / sig)

        if np.isnan(b):
            p_b = 1.0
        else:
            p_b = norm.cdf((b - mu) / sig)

    else:
        raise ValueError(f'Unsupported distribution: {distribution}')

    return p_a, p_b


def _get_std_samples(samples, theta, tr_limits, dist_list):
    """
    Transform samples to standard normal space.

    Parameters
    ----------
    samples: float ndarray, DxN
      2D array of samples. Each row represents a sample.
    theta: float ndarray, Dx2
      2D array of theta values that represent each dimension of the
      samples
    tr_limits: float ndarray, Dx2
      2D array with rows that represent [a, b] pairs of truncation
      limits
    dist_list: str ndarray of length D
      1D array containing the names of the distributions

    Raises
    ------
    ValueError
      If any of the distributions is unsupported.

    Returns
    -------
    std_samples: float ndarray, DxN
      The samples transformed to standard normal space.

    """

    std_samples = np.zeros(samples.shape)

    for i, (samples_i, theta_i, tr_lim_i, dist_i) in enumerate(
            zip(samples, theta, tr_limits, dist_list)):

        if dist_i in {'normal', 'lognormal'}:

            lim_low = tr_lim_i[0]
            lim_high = tr_lim_i[1]

            if (True in (samples_i > lim_high).tolist()
                    or True in (samples_i < lim_low).tolist()):
                raise ValueError(
                    'One or more sample values lie outside '
                    'of the specified truncation limits.')

            # first transform from normal to uniform
            uni_samples = norm.cdf(samples_i, loc=theta_i[0], scale=theta_i[1])

            # replace 0 and 1 values with the nearest float
            uni_samples[uni_samples==0] = np.nextafter(0,1)
            uni_samples[uni_samples==1] = np.nextafter(1,-1)

            # consider truncation if needed
            p_a, p_b = _get_limit_probs(tr_lim_i, dist_i, theta_i)
            uni_samples = (uni_samples - p_a) / (p_b - p_a)

            # then transform from uniform to standard normal
            std_samples[i] = norm.ppf(uni_samples, loc=0., scale=1.)

        else:
            raise ValueError(f'Unsupported distribution: {dist_i}')

    return std_samples


def _get_std_corr_matrix(std_samples):
    """
    Estimate the correlation matrix of the given standard normal
    samples. Ensure that the correlation matrix is positive
    semidefinite.

    Parameters
    ----------
    std_samples: float ndarray, DxN
      Array containing the standard normal samples. Each column is a
      sample. It should not contain Inf or NaN values.

    Raises
    ------
    ValueError
      If any of the elements of std_samples is np.inf or np.nan

    Returns
    -------
    rho_hat: float ndarray, DxD
      Correlation matrix.
    """

    if (True in np.isinf(std_samples)
            or True in np.isnan(std_samples)):
        raise ValueError(
            'std_samples array must not contain inf or NaN values')

    n_dims, n_samples = std_samples.shape

    # initialize the correlation matrix estimate
    rho_hat = np.zeros((n_dims, n_dims))
    np.fill_diagonal(rho_hat, 1.0)

    # take advantage of having standard normal samples
    for dim_i in range(n_dims):
        for dim_j in np.arange(dim_i + 1, n_dims):
            rho_hat[dim_i, dim_j] = (
                np.sum(std_samples[dim_i] * std_samples[dim_j]) / n_samples)
            rho_hat[dim_j, dim_i] = rho_hat[dim_i, dim_j]

    # make sure rho_hat is positive semidefinite
    try:

        cholesky(rho_hat, lower=True)  # if this works, we're good

    # otherwise, we can try to fix the matrix using SVD
    except np.linalg.LinAlgError:

        try:

            U, s, _ = svd(rho_hat, )

        except np.linalg.LinAlgError:

            # if this also fails, we give up
            return None

        S = np.diagflat(s)

        rho_hat = U @ S @ U.T
        np.fill_diagonal(rho_hat, 1.0)

        # check if we introduced any unreasonable values
        if ((np.max(rho_hat) > 1.01) or (np.min(rho_hat) < -1.01)):
            return None

        # round values to 1.0 and -1.0, if needed
        if np.max(rho_hat) > 1.0:
            rho_hat /= np.max(rho_hat)

        if np.min(rho_hat) < -1.0:
            rho_hat /= np.abs(np.min(rho_hat))

    return rho_hat


def _mvn_scale(x, rho):
    """
    Utility function used in _neg_log_likelihood
    """

    x = np.atleast_2d(x)
    n_dims = x.shape[1]

    # create an uncorrelated covariance matrix
    rho_0 = np.eye(n_dims, n_dims)

    a = mvn.pdf(x, mean=np.zeros(n_dims), cov=rho_0)
    a[a < 1.0e-10] = 1.0e-10

    b = mvn.pdf(x, mean=np.zeros(n_dims), cov=rho)

    return b / a


def _neg_log_likelihood(params, inits, bnd_lower, bnd_upper, samples,
                        dist_list, tr_limits, det_limits, censored_count,
                        enforce_bounds=False):
    """
    Calculate the negative log likelihood of the given data samples
    given the parameter values and distribution information.

    This function is used as an objective function in optimization
    algorithms to estimate the parameters of the distribution of the
    input data.

    Parameters
    ----------
    params : ndarray
        1D array with the parameter values to be assessed.
    inits : ndarray
        1D array with the initial estimates for the distribution
        parameters.
    bnd_lower : ndarray
        1D array with the lower bounds for the distribution
        parameters.
    bnd_upper : ndarray
        1D array with the upper bounds for the distribution
        parameters.
    samples : ndarray
        2D array with the data samples. Each column corresponds to a
        different random variable.
    dist_list : list
        List with the distribution types for each random variable.
    tr_limits : list
        List with the truncation limits for each random variable.
    det_limits : list
        List with the detection limits for each random variable.
    censored_count : int
        Number of censored samples in the data.
    enforce_bounds : bool, optional
        If True, the parameters are only considered valid if they are
        within the bounds defined by bnd_lower and bnd_upper. The
        default value is False.

    Returns
    -------
    float
        The negative log likelihood of the data given the distribution parameters.
    """

    # First, check if the parameters are within the pre-defined bounds
    # TODO: check if it is more efficient to use a bounded minimization algo
    if enforce_bounds:
        if ((params > bnd_lower) & (params < bnd_upper)).all(0) == False:
            # if they are not, then return a large value to discourage the
            # optimization algorithm from going in that direction
            return 1e10

    # If there is nan in params, return a large value
    if np.isnan(np.sum(params)):
        return 1e10

    params = np.reshape(params, inits.shape)
    n_dims, _ = samples.shape

    theta = _get_theta(params, inits, dist_list)

    likelihoods = np.zeros(samples.shape)

    # calculate the marginal likelihoods
    for i, (theta_i, samples_i, tr_lim_i, dist_i) in enumerate(
            zip(theta, samples, tr_limits, dist_list)):

        # consider truncation if needed
        p_a, p_b = _get_limit_probs(tr_lim_i, dist_i, theta_i)
        # this is the probability mass within the
        # truncation limits
        tr_alpha = p_b - p_a

        # Calculate the likelihood for each available sample
        # Note that we are performing this without any transformation to be able
        # to respect truncation limits
        if dist_i in {'normal', 'lognormal'}:
            likelihoods[i] = norm.pdf(
                samples_i, loc=theta_i[0], scale=theta_i[1]) / tr_alpha

    # transform every sample into standard normal space
    std_samples = _get_std_samples(samples, theta, tr_limits, dist_list)

    # if the problem is more than one dimensional, get the correlation matrix
    if n_dims > 1:
        rho_hat = _get_std_corr_matrix(std_samples)
        if rho_hat is None:
            return 1e10
    else:
        rho_hat = np.atleast_2d([1.0])

    # likelihoods related to censoring need to be handled together
    if censored_count > 0:

        det_lower = np.zeros(n_dims)
        det_upper = np.zeros(n_dims)

        for i, (theta_i, tr_lim_i, det_lim_i, dist_i) in enumerate(
                zip(theta, tr_limits, det_limits, dist_list)):

            # prepare the standardized truncation and detection limits
            p_a, p_b = _get_limit_probs(tr_lim_i, dist_i, theta_i)
            p_l, p_u = _get_limit_probs(det_lim_i, dist_i, theta_i)

            # rescale detection limits to consider truncation
            p_l, p_u = [np.min([np.max([lim, p_a]), p_b]) for lim in (p_l, p_u)]
            p_l, p_u = [(lim - p_a) / (p_b - p_a) for lim in (p_l, p_u)]

            # transform limits to standard normal space
            det_lower[i], det_upper[i] = norm.ppf([p_l, p_u], loc=0., scale=1.)

        # get the likelihood of getting a non-censored sample given the
        # detection limits and the correlation matrix
        det_alpha, eps_alpha = mvn_orthotope_density(
            np.zeros(n_dims), rho_hat, det_lower, det_upper)

        # Make sure det_alpha is estimated with sufficient accuracy
        if det_alpha <= 100. * eps_alpha:
            return 1e10

        # make sure that the likelihood of censoring a sample is positive
        cen_likelihood = max(1.0 - det_alpha, np.nextafter(0, 1))

    else:
        # If the data is not censored, use 1.0 for cen_likelihood to get a
        # zero log-likelihood later. Note that although this is
        # theoretically not correct, it does not alter the solution and
        # it is numerically much more convenient than working around the
        # log of zero likelihood.
        cen_likelihood = 1.0

    # take the product of likelihoods calculated in each dimension
    try:
        scale = _mvn_scale(std_samples.T, rho_hat)
    except:
        return 1e10
    # TODO: We can almost surely replace the product of likelihoods with a call
    # to mvn()
    likelihoods = np.prod(likelihoods, axis=0) * scale

    # Zeros are a result of limited floating point precision. Replace them
    # with the smallest possible positive floating point number to
    # improve convergence.
    likelihoods = np.clip(likelihoods, a_min=np.nextafter(0, 1), a_max=None)

    # calculate the total negative log likelihood
    NLL = -(np.sum(np.log(likelihoods))  # from samples
            + censored_count * np.log(cen_likelihood))  # censoring influence

    # normalize the NLL with the sample count
    NLL = NLL / samples.size

    #print(theta[0], params, NLL)

    return NLL


def fit_distribution_to_sample(raw_samples, distribution,
                               truncation_limits=(np.nan, np.nan),
                               censored_count=0, detection_limits=(np.nan, np.nan),
                               multi_fit=False, alpha_lim=1e-4,
                               logger_object=None):
    """
    Fit a distribution to sample using maximum likelihood estimation.

    The number of dimensions of the distribution are inferred from the
    shape of the sample data. Censoring is automatically considered if the
    number of censored samples and the corresponding detection limits are
    provided. Infinite or unspecified truncation limits lead to fitting a
    non-truncated distribution in that dimension.

    Parameters
    ----------
    raw_samples: float ndarray
        Raw data that serves as the basis of estimation. The number of samples
        equals the number of columns and each row introduces a new feature. In
        other words: a list of sample lists is expected where each sample list
        is a collection of samples of one variable.
    distribution: {'normal', 'lognormal'}
        Defines the target probability distribution type. Different types of
        distributions can be mixed by providing a list rather than a single
        value. Each element of the list corresponds to one of the features in
        the raw_samples.
    truncation_limits: float ndarray, optional, default: [None, None]
        Lower and/or upper truncation limits for the specified distributions.
        A two-element vector can be used for a univariate case, while two lists
        of limits are expected in multivariate cases. If the distribution is
        non-truncated from one side in a subset of the dimensions, use either
        `None` or assign an infinite value (i.e. numpy.inf) to those dimensions.
    censored_count: int, optional, default: None
        The number of censored samples that are beyond the detection limits.
        All samples outside the detection limits are aggregated into one set.
        This works the same way in one and in multiple dimensions. Prescription
        of specific censored sample counts for sub-regions of the input space
        outside the detection limits is not supported.
    detection_limits: float ndarray, optional, default: [None, None]
        Lower and/or upper detection limits for the provided samples. A
        two-element vector can be used for a univariate case, while two lists
        of limits are expected in multivariate cases. If the data is not
        censored from one side in a subset of the dimensions, use either `None`
        or assign an infinite value (i.e. numpy.inf) to those dimensions.
    multi_fit: bool, optional, default: False
        If True, we attempt to fit a multivariate distribution to the samples.
        Otherwise, we fit each marginal univariate distribution independently
        and estimate the correlation matrix in the end based on the fitted
        marginals. Using multi_fit can be advantageous with censored data and
        if the correlation in the data is not Gaussian. It leads to
        substantially longer calculation time and does not always produce
        better results, especially when the number of dimensions is large.
    alpha_lim: float, optional, default:None
        Introduces a lower limit to the probability density within the
        n-orthotope defined by the truncation limits. Assigning a reasonable
        minimum (such as 1e-4) can be useful when the mean of the distribution
        is several standard deviations from the truncation limits and the
        sample size is small. Such cases without a limit often converge to
        distant means with inflated variances. Besides being incorrect
        estimates, those solutions only offer negligible reduction in the
        negative log likelihood, while making subsequent sampling of the
        truncated normal distribution very challenging.
    logger_object:
        Logging object to be used. If no object is specified, no
        logging is performed.

    Returns
    -------
    theta: float ndarray
        Estimates of the parameters of the fitted probability distribution in
        each dimension. The following parameters are returned for the supported
        distributions:
        normal - mean, standard deviation;
        lognormal - median, log standard deviation;
    Rho: float 2D ndarray, optional
        In the multivariate case, returns the estimate of the correlation
        matrix.

    Raises
    ------
    ValueError
        If NaN values are produced during standard normal space transformation
    """

    samples = np.atleast_2d(raw_samples)
    tr_limits = np.atleast_2d(truncation_limits)
    det_limits = np.atleast_2d(detection_limits)
    dist_list = np.atleast_1d(distribution)
    n_dims, n_samples = samples.shape

    if (tr_limits.shape[0] == 1) and (n_dims != 1):
        tr_limits = np.tile(tr_limits[0], (n_dims, 1))

    if (det_limits.shape[0] == 1) and (n_dims != 1):
        det_limits = np.tile(det_limits[0], (n_dims, 1))

    if (dist_list.shape[0] == 1) and (n_dims != 1):
        dist_list = np.tile(dist_list[0], n_dims)

    # Convert samples and limits to log space if the distribution is lognormal
    for d_i, distr in enumerate(dist_list):

        if distr == 'lognormal':

            samples[d_i] = np.log(samples[d_i])

            for lim in range(2):
                if not np.isnan(tr_limits[d_i][lim]):
                    tr_limits[d_i][lim] = np.log(tr_limits[d_i][lim])

            for lim in range(2):
                if not np.isnan(det_limits[d_i][lim]):
                    det_limits[d_i][lim] = np.log(det_limits[d_i][lim])

    # Define initial values of distribution parameters
    # Initialize arrays
    mu_init = np.ones(n_dims) * np.nan
    sig_init = np.ones_like(mu_init) * np.nan

    for d_i, distr in enumerate(dist_list):

        if distr in {'normal', 'lognormal'}:
            # use the first two moments
            mu_init[d_i] = np.mean(samples[d_i])

            if n_samples == 1:
                sig_init[d_i] = 0.0
            else:
                sig_init[d_i] = np.std(samples[d_i])

    # replace zero standard dev with negligible standard dev
    sig_zero_id = np.where(sig_init == 0.0)[0]
    sig_init[sig_zero_id] = (1e-6 * np.abs(mu_init[sig_zero_id])
                             + np.nextafter(0, 1))

    # prepare a vector of initial values
    # Note: The actual optimization uses zeros as initial parameters to
    # avoid bias from different scales. These initial values are sent to
    # the likelihood function and considered in there.
    inits = np.transpose([mu_init, sig_init])

    # Define the bounds for each input (assuming standardized initials)
    # These bounds help avoid unrealistic results and improve the
    # convergence rate
    # Note that the standard deviation (2nd parameter) is fit in log space to
    # facilitate fitting it within reasonable bounds.
    bnd_lower = np.array([[-10.0, -5.0] for t in range(n_dims)])
    bnd_upper = np.array([[10.0, 5.0] for t in range(n_dims)])

<<<<<<< HEAD
    bnd_lower = bnd_lower.flatten()
    bnd_upper = bnd_upper.flatten()
=======
    # inits_0 = np.copy(inits)
>>>>>>> 1a2c0b17

    # There is nothing to gain from a time-consuming optimization if..
    #     the number of samples is too small
    if ((n_samples < 3) or (
            # there are no truncation or detection limits involved
            np.all(np.isnan(tr_limits)) and np.all(np.isnan(det_limits)))):

        # In this case, it is typically hard to improve on the method of
        # moments estimates for the parameters of the marginal distributions
        theta = inits

    # Otherwise, we run the optimization that aims to find the parameters that
    # maximize the likelihood of observing the samples
    else:

        # First, optimize for each marginal independently
        for dim in range(n_dims):

            inits_i = inits[dim:dim + 1]

            # Censored samples are only considered in the following step, but
            # we fit a truncated distribution if there are censored samples to
            # make it easier to fit the censored distribution later.
            tr_limits_i = [np.nan, np.nan]
            for lim in range(2):
                if ((np.isnan(tr_limits[dim][lim])) and (
                        not np.isnan(det_limits[dim][lim]))):
                    tr_limits_i[lim] = det_limits[dim][lim]
                elif not np.isnan(det_limits[dim][lim]):
                    if lim == 0:
                        tr_limits_i[lim] = np.min([tr_limits[dim][lim],
                                                   det_limits[dim][lim]])
                    elif lim == 1:
                        tr_limits_i[lim] = np.max([tr_limits[dim][lim],
                                                   det_limits[dim][lim]])
                else:
                    tr_limits_i[lim] = tr_limits[dim][lim]

            out_m_i = minimize(_neg_log_likelihood,
                               np.zeros(inits[dim].size),
                               args=(inits_i,
                                     bnd_lower[dim],
                                     bnd_upper[dim],
                                     samples[dim:dim + 1],
                                     [dist_list[dim], ],
                                     [tr_limits_i, ],
                                     [np.nan, np.nan],
                                     0, True,),
                               method='BFGS',
                               options=dict(maxiter=50)
                               )

            out = out_m_i.x.reshape(inits_i.shape)
            theta = _get_theta(out, inits_i, [dist_list[dim], ])
            inits[dim] = theta[0]

        # Second, if multi_fit is requested or there are censored samples,
        # we attempt the multivariate fitting using the marginal results as
        # initial parameters.
        if multi_fit or (censored_count > 0):

            bnd_lower = bnd_lower.flatten()
            bnd_upper = bnd_upper.flatten()

            out_m = minimize(_neg_log_likelihood,
                             np.zeros(inits.size),
                             args=(inits, bnd_lower, bnd_upper, samples,
                                   dist_list, tr_limits, det_limits,
                                   censored_count, True,),
                             method='BFGS',
                             options=dict(maxiter=50)
                             )

            out = out_m.x.reshape(inits.shape)
            theta = _get_theta(out, inits, dist_list)

        else:
            theta = inits

    # Calculate rho in the standard normal space because we will generate new
    # samples using that type of correlation (i.e., Gaussian copula)
    std_samples = _get_std_samples(samples, theta, tr_limits, dist_list)
    if True in np.isnan(std_samples) or \
       True in np.isinf(std_samples):
        raise ValueError(
            'Something went wrong.'
            '\n'
            'Conversion to standard normal space was unsuccessful. \n'
            'The given samples might deviate '
            'substantially from the specified distribution.'
        )
    rho_hat = _get_std_corr_matrix(std_samples)
    if rho_hat is None:
        # If there is not enough data to produce a valid correlation matrix
        # estimate, we assume uncorrelated demands
        rho_hat = np.zeros((n_dims, n_dims))
        np.fill_diagonal(rho_hat, 1.0)

        if logger_object:
            logger_object.log(
                "\nWARNING: Demand sample size too small to reliably estimate "
                "the correlation matrix. Assuming uncorrelated demands.",
                prepend_timestamp=False, prepend_blank_space=False)
        else:
            print(
                "\nWARNING: Demand sample size too small to reliably estimate "
                "the correlation matrix. Assuming uncorrelated demands.")

    for d_i, distr in enumerate(dist_list):
        # Convert mean back to linear space if the distribution is lognormal
        if distr == 'lognormal':
            theta[d_i][0] = np.exp(theta[d_i][0])
            # theta_mod = theta.T.copy()
            # theta_mod[0] = np.exp(theta_mod[0])
            # theta = theta_mod.T
        # Convert the std to cov if the distribution is normal
        elif distr == 'normal':
            # note: this results in cov=inf if the mean is zero.
            if np.abs(theta[d_i][0]) < 1.0e-40:
                theta[d_i][1] = np.inf
            else:
                theta[d_i][1] = theta[d_i][1] / np.abs(theta[d_i][0])

    return theta, rho_hat


def _OLS_percentiles(params, values, perc, family):
    """
    Estimate percentiles using ordinary least squares (OLS).

    Parameters
    ----------
    params : tuple of floats
        The parameters of the selected distribution family.
    values : float ndarray
        The sample values for which the percentiles are requested.
    perc : float ndarray
        The requested percentile(s).
    family : str
        The distribution family to use for the percentile estimation.
        Can be either 'normal' or 'lognormal'.

    Returns
    -------
    float
        The sum of the squared errors between the estimated and actual values.

    Raises
    ------
    ValueError
        If `family` is not 'normal' or 'lognormal'.
    """

    theta_0 = params[0]
    theta_1 = params[1]

    if theta_0 <= 0:
        return 1e10

    if theta_1 <= 0:
        return 1e10

    if family == 'normal':

        val_hat = norm.ppf(perc, loc=theta_0, scale=theta_1)

    elif family == 'lognormal':

        val_hat = np.exp(norm.ppf(perc, loc=np.log(theta_0), scale=theta_1))

    else:
        raise ValueError(f"Distribution family not recognized: {family}")

    return np.sum((val_hat - values) ** 2.0)


def fit_distribution_to_percentiles(values, percentiles, families):
    """
    Fit distribution to pre-defined values at a finite number of percentiles.

    Parameters
    ----------
    values: array of float
        Pre-defined values at the given percentiles. At least two values are
        expected.
    percentiles: array of float
        Percentiles where values are defined. At least two percentiles are
        expected.
    families: array of strings {'normal', 'lognormal'}
        Defines the distribution family candidates.

    Returns
    -------
    family: string
        The optimal choice of family among the provided list of families
    theta: array of float
        Parameters of the fitted distribution.
    """

    out_list = []

    percentiles = np.array(percentiles)

    median_id = np.argmin(np.abs(percentiles - 0.5))
    extreme_id = np.argmax(percentiles - 0.5)

    for family in families:

        inits = [values[median_id], ]

        if family == 'normal':
            inits.append(
                (np.abs(values[extreme_id] - inits[0])
                 / np.abs(norm.ppf(percentiles[extreme_id],
                                   loc=0, scale=1))))

        elif family == 'lognormal':
            inits.append(
                (np.abs(np.log(values[extreme_id] / inits[0]))
                 / np.abs(norm.ppf(percentiles[extreme_id],
                                   loc=0, scale=1))))

        out_list.append(minimize(_OLS_percentiles, inits,
                                 args=(values, percentiles, family),
                                 method='BFGS'))

    best_out_id = np.argmin([out.fun for out in out_list])

    return families[best_out_id], out_list[best_out_id].x


class RandomVariable:
    """
    Description

    Parameters
    ----------
    name: string
        A unique string that identifies the random variable.
    distribution: {'normal', 'lognormal', 'multinomial', 'custom', 'empirical',
        'coupled_empirical', 'uniform', 'deterministic'}, optional
        Defines the type of probability distribution for the random variable.
    theta: float scalar or ndarray, optional
        Set of parameters that define the cumulative distribution function of
        the variable given its distribution type. The following parameters are
        expected currently for the supported distribution types:
        normal - mean, standard deviation;
        lognormal - median, log standard deviation;
        uniform - a, b, the lower and upper bounds of the distribution;
        multinomial - likelihood of each unique event (the last event's
        likelihood is adjusted automatically to ensure the likelihoods sum up
        to one);
        custom - according to the custom expression provided;
        empirical and coupled_empirical - N/A;
        deterministic - the deterministic value assigned to the variable.
    truncation_limits: float ndarray, optional
        Defines the np.array((a, b)) truncation limits for the
        distribution. Use np.nan to assign no limit in one direction,
        like so: np.array((a, np.nan)), or np.array((np.nan, b)).
    bounded: float ndarray, optional
        Defines the [P_a, P_b] probability bounds for the distribution. Use None
        to assign no lower or upper bound.
    custom_expr: string, optional
        Provide an expression that is a Python syntax for a custom CDF. The
        controlling variable shall be "x" and the parameters shall be "p1",
        "p2", etc.
    f_map: function, optional
        A user-defined function that is applied on the realizations before
        returning a sample.
    anchor: RandomVariable, optional
        Anchors this to another variable. If the anchor is not None, this
        variable will be perfectly correlated with its anchor. Note that
        the attributes of this variable and its anchor do not have to be
        identical.
    """

    def __init__(self, name, distribution, theta=np.nan,
                 truncation_limits=np.nan,
                 bounds=None, custom_expr=None, raw_samples=None,
                 f_map=None, anchor=None):
        """
        Initializes a RandomVariable object.

        Parameters
        ----------
        see the attributes of the RandomVariable class

        Raises
        ------
        ValueError
            If there are issues with the specified distribution theta
            parameters.

        """

        self.name = name

        if pd.isna(distribution):
            distribution = 'deterministic'

        if ((distribution not in ['empirical', 'coupled_empirical']) and (
                np.all(np.isnan(theta)))):

            raise ValueError(
                f"A random variable that follows a {distribution} distribution "
                f"is characterized by a set of parameters (theta). The "
                f"parameters need to be provided when the RV is created."
            )

        if distribution == 'multinomial':
            if np.sum(theta) > 1:
                raise ValueError(
                    f"The set of p values provided for a multinomial "
                    f"distribution shall sum up to less than or equal to 1.0. "
                    f"The provided values sum up to {np.sum(theta)}. p = "
                    f"{theta} ."
                )

        # save the other parameters internally
        self._distribution = distribution
        self._theta = np.atleast_1d(theta)
        self._truncation_limits = truncation_limits
        self._bounds = bounds
        self._custom_expr = custom_expr
        self._f_map = f_map
        self._raw_samples = np.atleast_1d(raw_samples)
        self._uni_samples = None
        self._RV_set = None

        if anchor is None:
            self._anchor = self
        else:
            self._anchor = anchor

    @property
    def distribution(self):
        """
        Return the assigned probability distribution type.
        """
        return self._distribution

    @property
    def theta(self):
        """
        Return the assigned probability distribution parameters.
        """
        return self._theta

    @theta.setter
    def theta(self, value):
        """
        Define the parameters of the distribution of the random variable
        """
        self._theta = value

    @property
    def truncation_limits(self):
        """
        Return the assigned truncation limits.
        """
        return self._truncation_limits

    @property
    def bounds(self):
        """
        Return the assigned probability bounds.
        """
        return self._bounds

    @property
    def custom_expr(self):
        """
        Return the assigned custom expression for CDF.
        """
        return self._custom_expr

    @property
    def RV_set(self):
        """
        Return the RV_set this RV is a member of
        """
        return self._RV_set

    @RV_set.setter
    def RV_set(self, value):
        """
         Assign an RV_set to this RV
        """
        self._RV_set = value

    @property
    def sample(self):
        """
        Return the empirical or generated sample.
        """
        if self._f_map is not None:

            return self._f_map(self._sample)

        # else:
        return self._sample

    @property
    def sample_DF(self):
        """
        Return the empirical or generated sample in a pandas Series.
        """
        if self._f_map is not None:

            return self._sample_DF.apply(self._f_map)

        # else:
        return self._sample_DF

    @sample.setter
    def sample(self, value):
        """
        Assign a sample to the random variable
        """
        self._sample = value
        self._sample_DF = pd.Series(value)

    @property
    def uni_sample(self):
        """
        Return the sample from the controlling uniform distribution.
        """
        return self._anchor._uni_samples

    @uni_sample.setter
    def uni_sample(self, value):
        """
        Assign the controlling sample to the random variable

        Parameters
        ----------
        value: float ndarray
            An array of floating point values in the [0, 1] domain.
        """
        self._uni_samples = value

    @property
    def anchor(self):
        """
        Return the anchor of the variable (if any).
        """
        return self._anchor

    @anchor.setter
    def anchor(self, value):
        """
        Assign an anchor to the random variable
        """
        self._anchor = value

    def cdf(self, values):
        """
        Returns the cdf at the given values
        """
        result = None

        if self.distribution == 'normal':
            mu, cov = self.theta[:2]
            sig = np.abs(mu) * cov

            if np.any(~np.isnan(self.truncation_limits)):
                a, b = self.truncation_limits

                if np.isnan(a):
                    a = -np.inf
                if np.isnan(b):
                    b = np.inf

                p_a, p_b = [norm.cdf((lim - mu) / sig) for lim in (a, b)]

                # cap the values at the truncation limits
                values = np.minimum(np.maximum(values, a), b)

                # get the cdf from a non-truncated normal
                p_vals = norm.cdf(values, loc=mu, scale=sig)

                # adjust for truncation
                result = (p_vals - p_a) / (p_b - p_a)

            else:
                result = norm.cdf(values, loc=mu, scale=sig)

        elif self.distribution == 'lognormal':
            theta, beta = self.theta[:2]

            if np.any(~np.isnan(self.truncation_limits)):
                a, b = self.truncation_limits

                if np.isnan(a):
                    a = np.nextafter(0, 1)
                if np.isnan(b):
                    b = np.inf

                p_a, p_b = [norm.cdf((np.log(lim) - np.log(theta)) / beta)
                            for lim in (a, b)]

                # cap the values at the truncation limits
                values = np.minimum(np.maximum(values, a), b)

                # get the cdf from a non-truncated lognormal
                p_vals = norm.cdf(np.log(values), loc=np.log(theta), scale=beta)

                # adjust for truncation
                result = (p_vals - p_a) / (p_b - p_a)

            else:
                values = np.maximum(values, np.nextafter(0, 1))

                result = norm.cdf(np.log(values), loc=np.log(theta), scale=beta)

        elif self.distribution == 'uniform':
            a, b = self.theta[:2]

            if np.isnan(a):
                a = -np.inf
            if np.isnan(b):
                b = np.inf

            if np.any(~np.isnan(self.truncation_limits)):
                a, b = self.truncation_limits

            result = uniform.cdf(values, loc=a, scale=(b - a))

        return result

    def inverse_transform(self, values=None, sample_size=None):
        """
        Uses inverse probability integral transformation on the provided values.

        Raises
        ------
        ValueError
            If no values are specified.
        ValueError
            If problematic truncation limits are assigned.
        """
        result = None

        if self.distribution == 'normal':

            if values is None:
                raise ValueError(
                    "Missing uniform sample for inverse transform sampling a "
                    "normal random variable.")

            # else:

            mu, cov = self.theta[:2]
            sig = np.abs(mu) * cov

            if np.any(~np.isnan(self.truncation_limits)):
                a, b = self.truncation_limits

                if np.isnan(a):
                    a = -np.inf
                if np.isnan(b):
                    b = np.inf

                p_a, p_b = [norm.cdf((lim - mu) / sig) for lim in (a, b)]

                if p_b - p_a == 0:
                    raise ValueError(
                        "The probability mass within the truncation limits is "
                        "too small and the truncated distribution cannot be "
                        "sampled with sufficiently high accuracy. This is most "
                        "probably due to incorrect truncation limits set for "
                        "the distribution."
                    )

                result = norm.ppf(values * (p_b - p_a) + p_a,
                                  loc=mu, scale=sig)

            else:
                result = norm.ppf(values, loc=mu, scale=sig)

        elif self.distribution == 'lognormal':

            if values is None:
                raise ValueError(
                    "Missing uniform sample for inverse transform sampling a "
                    "lognormal random variable.")

            # else:

            theta, beta = self.theta[:2]

            if np.any(~np.isnan(self.truncation_limits)):
                a, b = self.truncation_limits

                if np.isnan(a):
                    a = np.nextafter(0, 1)
                else:
                    a = np.maximum(np.nextafter(0, 1), a)

                if np.isnan(b):
                    b = np.inf

                p_a, p_b = [norm.cdf((np.log(lim) - np.log(theta)) / beta)
                            for lim in (a, b)]

                result = np.exp(
                    norm.ppf(values * (p_b - p_a) + p_a,
                             loc=np.log(theta), scale=beta))

            else:
                result = np.exp(norm.ppf(values, loc=np.log(theta), scale=beta))

        elif self.distribution == 'uniform':

            if values is None:
                raise ValueError(
                    "Missing uniform sample for inverse transform sampling a "
                    "uniform random variable.")

            # else:

            a, b = self.theta[:2]

            if np.isnan(a):
                a = -np.inf
            if np.isnan(b):
                b = np.inf

            if np.any(~np.isnan(self.truncation_limits)):
                a, b = self.truncation_limits

            result = uniform.ppf(values, loc=a, scale=(b - a))

        elif self.distribution == 'empirical':

            if values is None:
                raise ValueError(
                    "Missing uniform sample for inverse transform sampling an "
                    "empirical random variable.")

            # else:

            s_ids = (values * len(self._raw_samples)).astype(int)
            result = self._raw_samples[s_ids]

        elif self.distribution == 'coupled_empirical':

            if sample_size is None:
                raise ValueError(
                    "Missing sample size information for sampling a coupled "
                    "empirical random variable.")
            # else:
            raw_sample_count = len(self._raw_samples)
            new_sample = np.tile(self._raw_samples,
                                 int(sample_size / raw_sample_count) + 1)
            result = new_sample[:sample_size]

        elif self.distribution == 'deterministic':

            if sample_size is None:
                raise ValueError(
                    "Missing sample size information for sampling a "
                    "deterministic random variable.")
            # else:
            result = np.full(sample_size, self.theta[0])

        elif self.distribution == 'multinomial':

            if values is None:
                raise ValueError(
                    "Missing uniform sample for sampling a multinomial random "
                    "variable.")

            # else:

            p_cum = np.cumsum(self.theta)[:-1]

            samples = values

            for i, p_i in enumerate(p_cum):
                samples[samples < p_i] = 10 + i
            samples[samples <= 1.0] = 10 + len(p_cum)

            result = samples - 10

        return result

    def inverse_transform_sampling(self, sample_size=None):
        """
        Creates a sample using inverse probability integral transformation.
        """

        self.sample = self.inverse_transform(self.uni_sample, sample_size)


class RandomVariableSet:
    """
    Represents a set of random variables, each of which is described
    by its own probability distribution. The set allows the user to
    define correlations between the random variables, and provides
    methods to sample from the correlated variables and estimate
    various statistical properties of the set, such as the probability
    density within a specified range or orthotope.

    Parameters
    ----------
    name: string
        A unique string that identifies the set of random variables.
    RV_list: list of RandomVariable
        Defines the random variables in the set
    Rho: float 2D ndarray
        Defines the correlation matrix that describes the correlation between
        the random variables in the set. Currently, only the Gaussian copula
        is supported.
    """

    def __init__(self, name, RV_list, Rho):

        self.name = name

        if len(RV_list) > 1:

            # put the RVs in a dictionary for more efficient access
            reorder = np.argsort([RV.name for RV in RV_list])
            self._variables = {RV_list[i].name: RV_list[i] for i in reorder}

            # reorder the entries in the correlation matrix to correspond to the
            # sorted list of RVs
            self._Rho = np.asarray(Rho[(reorder)].T[(reorder)].T)

        else:  # if there is only one variable (for testing, probably)
            self._variables = {rv.name: rv for rv in RV_list}
            self._Rho = np.asarray(Rho)

        # assign this RV_set to the variables
        for _, var in self._variables.items():
            var.RV_set = self

    @property
    def RV(self):
        """
        Return the random variable(s) assigned to the set
        """
        return self._variables

    @property
    def size(self):
        """
        Return the size (i.e., number of variables in the) RV set
        """
        return len(self._variables)

    @property
    def sample(self):
        """
        Return the sample of the variables in the set
        """
        return {name: rv.sample for name, rv in self._variables.items()}

    def Rho(self, var_subset=None):
        """
        Return the (subset of the) correlation matrix.
        """
        if var_subset is None:
            return self._Rho
        # else:
        var_ids = [list(self._variables.keys()).index(var_i)
                   for var_i in var_subset]
        return (self._Rho[var_ids]).T[var_ids]

    def apply_correlation(self):
        """
        Apply correlation to n dimensional uniform samples.

        Currently, correlation is applied using a Gaussian copula. First, we
        try using Cholesky transformation. If the correlation matrix is not
        positive semidefinite and Cholesky fails, use SVD to apply the
        correlations while preserving as much as possible from the correlation
        matrix.
        """

        U_RV = np.array([RV.uni_sample for RV_name, RV in self.RV.items()])

        # First try doing the Cholesky transformation
        try:
            N_RV = norm.ppf(U_RV)

            L = cholesky(self._Rho, lower=True)

            NC_RV = L @ N_RV

            UC_RV = norm.cdf(NC_RV)

        except np.linalg.LinAlgError:

            # if the Cholesky doesn't work, we need to use the more
            # time-consuming but more robust approach based on SVD
            N_RV = norm.ppf(U_RV)

            U, s, _ = svd(self._Rho, )
            S = np.diagflat(np.sqrt(s))

            NC_RV = (N_RV.T @ S @ U.T).T

            UC_RV = norm.cdf(NC_RV)

        for (RV_name, RV), uc_RV in zip(self.RV.items(), UC_RV):
            RV.uni_sample = uc_RV

    def orthotope_density(self, lower=np.nan, upper=np.nan, var_subset=None):
        """
        Estimate the probability density within an orthotope for the RV set.

        Use the mvn_orthotope_density function in this module for the
        calculation. The distribution of individual RVs is not limited to the
        normal family. The provided limits are converted to the standard normal
        space that is the basis of all RVs in pelicun. Truncation limits and
        correlation (using Gaussian copula) are automatically taken into
        consideration.

        Parameters
        ----------
        lower: float ndarray, optional, default: None
            Lower bound(s) of the orthotope. A scalar value can be used for a
            univariate RV; a list of bounds is expected in multivariate cases.
            If the orthotope is not bounded from below in a dimension, use
            'None' to that dimension.
        upper: float ndarray, optional, default: None
            Upper bound(s) of the orthotope. A scalar value can be used for a
            univariate RV; a list of bounds is expected in multivariate cases.
            If the orthotope is not bounded from above in a dimension, use
            'None' to that dimension.
        var_subset: list of strings, optional, default: None
            If provided, allows for selecting only a subset of the variables in
            the RV_set for the density calculation.

        Returns
        -------
        alpha: float
            Estimate of the probability density within the orthotope.
        eps_alpha: float
            Estimate of the error in alpha.

        """

        if np.any(~np.isnan(lower)):
            target_shape = lower.shape
        elif np.any(~np.isnan(upper)):
            target_shape = upper.shape
        else:
            return 1.0

        lower_std = np.full(target_shape, np.nan)
        upper_std = np.full(target_shape, np.nan)

        # collect the variables involved
        if var_subset is None:
            variables = list(self._variables.keys())
        else:
            variables = var_subset

        # first, convert limits to standard normal values
        for var_i, var_name in enumerate(variables):

            var = self._variables[var_name]

            if (np.any(~np.isnan(lower))) and (~np.isnan(lower[var_i])):
                lower_std[var_i] = norm.ppf(var.cdf(lower[var_i]), loc=0, scale=1)

            if (np.any(~np.isnan(upper))) and (~np.isnan(upper[var_i])):
                upper_std[var_i] = norm.ppf(var.cdf(upper[var_i]), loc=0, scale=1)

        # then calculate the orthotope results in std normal space
        lower_std = lower_std.T
        upper_std = upper_std.T

        OD = [mvn_orthotope_density(mu=np.zeros(len(variables)),
                                    COV=self.Rho(var_subset),
                                    lower=l_i, upper=u_i)[0]
              for l_i, u_i in zip(lower_std, upper_std)]

        return np.asarray(OD)


class RandomVariableRegistry:
    """
    Description

    Parameters
    ----------

    """

    def __init__(self, rng):
        """
        rng: numpy.random._generator.Generator
            Random variable generator object.
            e.g.: np.random.default_rng(seed)
        """
        self._rng = rng
        self._variables = {}
        self._sets = {}

    @property
    def RV(self):
        """
        Return all random variable(s) in the registry
        """
        return self._variables

    def RVs(self, keys):
        """
        Return a subset of the random variables in the registry
        """
        return {name: self._variables[name] for name in keys}

    def add_RV(self, RV):
        """
        Add a new random variable to the registry.
        """
        self._variables.update({RV.name: RV})

    @property
    def RV_set(self):
        """
        Return the random variable set(s) in the registry.
        """
        return self._sets

    def add_RV_set(self, RV_set):
        """
        Add a new set of random variables to the registry
        """
        self._sets.update({RV_set.name: RV_set})

    @property
    def RV_sample(self):
        """
        Return the sample for every random variable in the registry
        """
        return {name: rv.sample for name, rv in self.RV.items()}

    def generate_sample(self, sample_size, method):
        """
        Generates samples for all variables in the registry.

        Parameters
        ----------

        sample_size: int
            The number of samples requested per variable.
        method: str
            Can be any of: 'MonteCarlo', 'LHS', 'LHS_midpoint'
            The sample generation method to use. 'MonteCarlo' stands for
            conventional random sampling; 'LHS' is Latin HyperCube Sampling
            with random sample location within each bin of the hypercube;
            'LHS_midpoint' is like LHS, but the samples are assigned to the
            midpoints of the hypercube bins.
        """

        # Generate a dictionary with IDs of the free (non-anchored and
        # non-deterministic) variables
        RV_list = [RV_name for RV_name, RV in self.RV.items() if
                   ((RV.anchor == RV) or (
                       RV.distribution in {
                           'deterministic', 'coupled_empirical'}))]
        RV_ID = {RV_name: ID for ID, RV_name in enumerate(RV_list)}
        RV_count = len(RV_ID)

        # Generate controlling samples from a uniform distribution for free RVs
        if 'LHS' in method:
            bin_low = np.array([self._rng.permutation(sample_size)
                                for i in range(RV_count)])

            if method == 'LHS_midpoint':
                U_RV = np.ones([RV_count, sample_size]) * 0.5
                U_RV = (bin_low + U_RV) / sample_size

            elif method == 'LHS':
                U_RV = self._rng.random(size=[RV_count, sample_size])
                U_RV = (bin_low + U_RV) / sample_size

        elif method == 'MonteCarlo':
            U_RV = self._rng.random(size=[RV_count, sample_size])

        # Assign the controlling samples to the RVs
        for RV_name, RV_id in RV_ID.items():
            self.RV[RV_name].uni_sample = U_RV[RV_id]

        # Apply correlations for the pre-defined RV sets
        for RV_set in self.RV_set.values():
            # prepare the correlated uniform distribution for the set
            RV_set.apply_correlation()

        # Convert from uniform to the target distribution for every RV
        for RV in self.RV.values():
            RV.inverse_transform_sampling(sample_size)<|MERGE_RESOLUTION|>--- conflicted
+++ resolved
@@ -781,12 +781,8 @@
     bnd_lower = np.array([[-10.0, -5.0] for t in range(n_dims)])
     bnd_upper = np.array([[10.0, 5.0] for t in range(n_dims)])
 
-<<<<<<< HEAD
     bnd_lower = bnd_lower.flatten()
     bnd_upper = bnd_upper.flatten()
-=======
-    # inits_0 = np.copy(inits)
->>>>>>> 1a2c0b17
 
     # There is nothing to gain from a time-consuming optimization if..
     #     the number of samples is too small
