--- conflicted
+++ resolved
@@ -41,22 +41,6 @@
 
 from __future__ import annotations
 
-<<<<<<< HEAD
-"""
-This module provides the main functionality to run a pelicun
-calculation from the command line.
-
-"""
-
-from __future__ import annotations
-from typing import Any
-from time import gmtime
-from time import strftime
-import sys
-import os
-import json
-=======
->>>>>>> 56da5f69
 import argparse
 import json
 import os
@@ -72,197 +56,6 @@
 from colorama import Fore, Style
 from jsonschema import validate
 
-<<<<<<< HEAD
-import colorama
-from colorama import Fore
-from colorama import Style
-
-import pelicun
-from pelicun.auto import auto_populate
-from pelicun.base import str2bool
-from pelicun.base import convert_to_MultiIndex
-from pelicun.base import convert_to_SimpleIndex
-from pelicun.base import describe
-from pelicun.base import EDP_to_demand_type
-from pelicun.file_io import load_data
-from pelicun.assessment import Assessment
-
-
-# pylint: disable=consider-using-namedtuple-or-dataclass
-# pylint: disable=too-many-statements
-# pylint: disable=too-many-nested-blocks
-# pylint: disable=too-many-arguments
-# pylint: disable=else-if-used
-# pylint: disable=unused-argument
-
-# pd.set_option('display.max_rows', None)
-
-colorama.init()
-
-
-def get(d: dict[str, Any], path: str, default: Any | None = None) -> Any:
-    """
-    Retrieve a value from a nested dictionary using a path with '/' as
-    the separator.
-
-    Parameters
-    ----------
-    d : dict
-        The dictionary to search.
-    path : str
-        The path to the desired value, with keys separated by '/'.
-    default : Any, optional
-        The value to return if the path is not found. Defaults to
-        None.
-
-    Returns
-    -------
-    Any
-        The value found at the specified path, or the default value if
-        the path is not found.
-
-    Examples
-    --------
-    >>> config = {
-    ...     "DL": {
-    ...         "Outputs": {
-    ...             "Format": {
-    ...                 "JSON": "desired_value"
-    ...             }
-    ...         }
-    ...     }
-    ... }
-    >>> get(config, '/DL/Outputs/Format/JSON', default='default_value')
-    'desired_value'
-    >>> get(config, '/DL/Outputs/Format/XML', default='default_value')
-    'default_value'
-
-    """
-    keys = path.strip('/').split('/')
-    current_dict = d
-    try:
-        for key in keys:
-            current_dict = current_dict[key]
-        return current_dict
-    except (KeyError, TypeError):
-        return default
-
-
-def update(
-    d: dict[str, Any], path: str, value: Any, only_if_empty_or_none: bool = False
-) -> None:
-    """
-    Set a value in a nested dictionary using a path with '/' as the separator.
-
-    Parameters
-    ----------
-    d : dict
-        The dictionary to update.
-    path : str
-        The path to the desired value, with keys separated by '/'.
-    value : Any
-        The value to set at the specified path.
-    only_if_empty_or_none : bool, optional
-        If True, only update the value if it is None or an empty
-        dictionary. Defaults to False.
-
-    Examples
-    --------
-    >>> d = {}
-    >>> update(d, 'x/y/z', 1)
-    >>> d
-    {'x': {'y': {'z': 1}}}
-
-    >>> update(d, 'x/y/z', 2, only_if_empty_or_none=True)
-    >>> d
-    {'x': {'y': {'z': 1}}}  # value remains 1 since it is not empty or None
-
-    >>> update(d, 'x/y/z', 2)
-    >>> d
-    {'x': {'y': {'z': 2}}}  # value is updated to 2
-    """
-
-    keys = path.strip('/').split('/')
-    current_dict = d
-    for key in keys[:-1]:
-        if key not in current_dict or not isinstance(current_dict[key], dict):
-            current_dict[key] = {}
-        current_dict = current_dict[key]
-    if only_if_empty_or_none:
-        if is_unspecified(current_dict, keys[-1]):
-            current_dict[keys[-1]] = value
-    else:
-        current_dict[keys[-1]] = value
-
-
-def is_unspecified(d: dict[str, Any], path: str) -> bool:
-    """
-    Check if a value in a nested dictionary is either non-existent,
-    None, NaN, or an empty dictionary or list.
-
-    Parameters
-    ----------
-    d : dict
-        The dictionary to search.
-    path : str
-        The path to the desired value, with keys separated by '/'.
-
-    Returns
-    -------
-    bool
-        True if the value is non-existent, None, or an empty
-        dictionary or list. False otherwise.
-
-    Examples
-    --------
-    >>> config = {
-    ...     "DL": {
-    ...         "Outputs": {
-    ...             "Format": {
-    ...                 "JSON": "desired_value",
-    ...                 "EmptyDict": {}
-    ...             }
-    ...         }
-    ...     }
-    ... }
-    >>> is_none_or_empty(config, '/DL/Outputs/Format/JSON')
-    False
-    >>> is_none_or_empty(config, '/DL/Outputs/Format/XML')
-    True
-    >>> is_none_or_empty(config, '/DL/Outputs/Format/EmptyDict')
-    True
-
-    """
-    value = get(d, path, default=None)
-    if value is None:
-        return True
-    if pd.isna(value):
-        return True
-    if value == {}:
-        return True
-    if value == []:
-        return True
-    return False
-
-
-def log_msg(msg):
-    """
-    Prints a formatted string to stdout in the form of a log. Includes
-    a timestamp.
-
-    Parameters
-    ----------
-    msg: str
-        The message to be printed.
-
-    """
-    formatted_msg = f'{strftime("%Y-%m-%dT%H:%M:%SZ", gmtime())} {msg}'
-
-    print(formatted_msg)
-
-
-sys.path.insert(0, os.path.dirname(os.path.realpath(__file__)))
-=======
 from pelicun import base
 from pelicun.assessment import DLCalculationAssessment
 from pelicun.auto import auto_populate
@@ -286,7 +79,6 @@
 def log_msg(msg: str, color_codes: tuple[str, str] | None = None) -> None:
     """
     Print a formatted log message with a timestamp.
->>>>>>> 56da5f69
 
     Parameters
     ----------
@@ -295,11 +87,6 @@
     color_codes : tuple, optional
         Color codes for formatting the message. Default is None.
 
-<<<<<<< HEAD
-# TODO: separate Damage Processes for
-#       HAZUS Earthquake - Buildings and - Transportation
-# TODO: Loss map for HAZUS EQ Transportation
-=======
     """
     if color_codes:
         cpref, csuff = color_codes
@@ -311,30 +98,8 @@
         )
     else:
         print(f'{strftime("%Y-%m-%dT%H:%M:%SZ", gmtime())} {msg}')  # noqa: T201
->>>>>>> 56da5f69
-
-
-<<<<<<< HEAD
-default_DBs = {
-    'fragility': {
-        'FEMA P-58': 'damage_DB_FEMA_P58_2nd.csv',
-        'Hazus Earthquake - Buildings': 'damage_DB_Hazus_EQ_bldg.csv',
-        'Hazus Earthquake - Stories': 'damage_DB_Hazus_EQ_story.csv',
-        'Hazus Earthquake - Transportation': 'damage_DB_Hazus_EQ_trnsp.csv',
-        'Hazus Earthquake - Water': 'damage_DB_Hazus_EQ_water.csv',
-        'Hazus Hurricane': 'damage_DB_SimCenter_Hazus_HU_bldg.csv',
-    },
-    'repair': {
-        'FEMA P-58': 'loss_repair_DB_FEMA_P58_2nd.csv',
-        'Hazus Earthquake - Buildings': 'loss_repair_DB_Hazus_EQ_bldg.csv',
-        'Hazus Earthquake - Stories': 'loss_repair_DB_Hazus_EQ_story.csv',
-        'Hazus Earthquake - Transportation': 'loss_repair_DB_Hazus_EQ_trnsp.csv',
-        'Hazus Hurricane': 'loss_repair_DB_SimCenter_Hazus_HU_bldg.csv',
-    },
-}
-
-=======
->>>>>>> 56da5f69
+
+
 # list of output files help perform safe initialization of output dir
 known_output_files = [
     'DEM_sample.zip',
@@ -411,21 +176,13 @@
 }
 
 
-<<<<<<< HEAD
-def convert_df_to_dict(df, axis=1):
-=======
 def convert_df_to_dict(data: pd.DataFrame | pd.Series, axis: int = 1) -> dict:
->>>>>>> 56da5f69
     """
     Convert a pandas DataFrame to a dictionary.
 
     Parameters
     ----------
-<<<<<<< HEAD
-    df : pd.DataFrame
-=======
     data : pd.DataFrame
->>>>>>> 56da5f69
         The DataFrame to be converted.
     axis : int, optional
         The axis to consider for the conversion.
@@ -455,24 +212,15 @@
       as values.
 
     """
-<<<<<<< HEAD
-
-    out_dict = {}
-=======
     out_dict: dict[Hashable, object] = {}
->>>>>>> 56da5f69
 
     if axis == 1:
         df_in = data
     elif axis == 0:
         df_in = data.T
     else:
-<<<<<<< HEAD
-        raise ValueError('`axis` must be `0` or `1`')
-=======
         msg = '`axis` must be `0` or `1`'
         raise ValueError(msg)
->>>>>>> 56da5f69
 
     multiindex = df_in.columns
 
@@ -504,98 +252,6 @@
     return out_dict
 
 
-<<<<<<< HEAD
-def add_units(raw_demands, length_unit):
-    """
-    Add units to demand columns in a DataFrame.
-
-    Parameters
-    ----------
-    raw_demands : pd.DataFrame
-        The raw demand data to which units will be added.
-    length_unit : str
-        The unit of length to be used (e.g., 'in' for inches).
-
-    Returns
-    -------
-    pd.DataFrame
-        The DataFrame with units added to the appropriate demand columns.
-
-    """
-    demands = raw_demands.T
-
-    demands.insert(0, "Units", np.nan)
-
-    if length_unit == 'in':
-        length_unit = 'inch'
-
-    demands = convert_to_MultiIndex(demands, axis=0).sort_index(axis=0).T
-
-    if demands.columns.nlevels == 4:
-        DEM_level = 1
-    else:
-        DEM_level = 0
-
-    # drop demands with no EDP type identified
-    demands.drop(
-        demands.columns[demands.columns.get_level_values(DEM_level) == ''],
-        axis=1,
-        inplace=True,
-    )
-
-    # assign units
-    demand_cols = demands.columns.get_level_values(DEM_level)
-
-    # remove additional info from demand names
-    demand_cols = [d.split('_')[0] for d in demand_cols]
-
-    # acceleration
-    acc_EDPs = ['PFA', 'PGA', 'SA']
-    EDP_mask = np.isin(demand_cols, acc_EDPs)
-
-    if np.any(EDP_mask):
-        demands.iloc[0, EDP_mask] = length_unit + 'ps2'
-
-    # speed
-    speed_EDPs = ['PFV', 'PWS', 'PGV', 'SV']
-    EDP_mask = np.isin(demand_cols, speed_EDPs)
-
-    if np.any(EDP_mask):
-        demands.iloc[0, EDP_mask] = length_unit + 'ps'
-
-    # displacement
-    disp_EDPs = ['PFD', 'PIH', 'SD', 'PGD']
-    EDP_mask = np.isin(demand_cols, disp_EDPs)
-
-    if np.any(EDP_mask):
-        demands.iloc[0, EDP_mask] = length_unit
-
-    # drift ratio
-    rot_EDPs = ['PID', 'PRD', 'DWD', 'RDR', 'PMD', 'RID']
-    EDP_mask = np.isin(demand_cols, rot_EDPs)
-
-    if np.any(EDP_mask):
-        demands.iloc[0, EDP_mask] = 'unitless'
-
-    # convert back to simple header and return the DF
-    return convert_to_SimpleIndex(demands, axis=1)
-
-
-def run_pelicun(
-    config_path,
-    demand_file,
-    output_path,
-    coupled_EDP,
-    realizations,
-    auto_script_path,
-    detailed_results,
-    regional,
-    output_format,
-    custom_model_dir,
-    color_warnings,
-    **kwargs,
-):
-=======
 def run_pelicun(
     config_path: str,
     demand_file: str,
@@ -608,7 +264,6 @@
     detailed_results: bool,
     coupled_edp: bool,
 ) -> None:
->>>>>>> 56da5f69
     """
     Use settings in the config JSON to prepare and run a Pelicun calculation.
 
@@ -626,27 +281,9 @@
         Path pointing to the location of a Python script with an auto_populate
         method that automatically creates the performance model using data
         provided in the AIM JSON file.
-    detailed_results: bool, optional
-        If False, only the main statistics are saved.
-    regional: bool
-        Currently unused.
-    output_format: str
-        Type of output format, JSON or CSV.
     custom_model_dir: string, optional
         Path pointing to a directory with files that define user-provided model
         parameters for a customized damage and loss assessment.
-<<<<<<< HEAD
-    color_warnings: bool, optional
-        If True, warnings are printed in red on the console. If output
-        is redirected to a file, it will contain ANSI codes. When
-        viewed on the console with `cat`, `less`, or similar utilites,
-        the color will be shown.
-
-    Returns
-    -------
-    bool
-       0 if the calculation was ran successfully, or -1 otherwise.
-=======
     output_format: list, optional.
         Type of output format, JSON or CSV.
         Valid options: ['csv', 'json'], ['csv'], ['json'], [], None
@@ -654,13 +291,9 @@
         If False, only the main statistics are saved.
     coupled_edp: bool, optional
         If True, EDPs are not resampled and processed in order.
->>>>>>> 56da5f69
 
     """
     # Initial setup -----------------------------------------------------------
-
-    # color warnings
-    cpref, csuff = _get_color_codes(color_warnings)
 
     # get the absolute path to the config file
     config_path_p = Path(config_path).resolve()
@@ -670,590 +303,6 @@
     if output_path is None:
         output_path_p = config_path_p.parents[0]
     else:
-<<<<<<< HEAD
-        output_path = Path(output_path)
-
-    # Initialize the array that we'll use to collect the output file names
-    out_files = _remove_existing_files(output_path)
-
-    # open the config file and parse it
-    with open(config_path, 'r', encoding='utf-8') as f:
-        config = json.load(f)
-
-    # f"{config['commonFileDir']}/CustomDLModels/"
-    custom_dl_file_path = custom_model_dir
-
-    if is_unspecified(config, 'DL'):
-        log_msg("Damage and Loss configuration missing from config file. ")
-
-        if auto_script_path is not None:
-            log_msg("Trying to auto-populate")
-
-            config_ap, CMP = auto_populate(config, auto_script_path)
-
-            if is_unspecified(config_ap, 'DL'):
-
-                log_msg(
-                    "The prescribed auto-population script failed to identify "
-                    "a valid damage and loss configuration for this asset. "
-                    "Terminating analysis."
-                )
-
-                return -1
-
-            # add the demand information
-            update(config_ap, '/DL/Demands/DemandFilePath', demand_file)
-            update(config_ap, '/DL/Demands/SampleSize', str(realizations))
-
-            if coupled_EDP is True:
-                update(config_ap, 'DL/Demands/CoupledDemands', True)
-
-            else:
-                update(
-                    config_ap,
-                    'DL/Demands/Calibration',
-                    {"ALL": {"DistributionFamily": "lognormal"}},
-                )
-
-            # save the component data
-            CMP.to_csv(output_path / 'CMP_QNT.csv')
-
-            # update the config file with the location
-            update(
-                config_ap,
-                'DL/Asset/ComponentAssignmentFile',
-                str(output_path / 'CMP_QNT.csv'),
-            )
-
-            # if detailed results are not requested, add a lean output config
-            if detailed_results is False:
-                update(config_ap, 'DL/Outputs', regional_out_config)
-            else:
-                update(config_ap, 'DL/Outputs', full_out_config)
-                # add output settings from regional output config
-                if is_unspecified(config_ap, 'DL/Outputs/Settings'):
-                    update(config_ap, 'DL/Outputs/Settings', {})
-
-                config_ap['DL']['Outputs']['Settings'].update(
-                    regional_out_config['Settings']
-                )
-
-            # save the extended config to a file
-            config_ap_path = Path(config_path.stem + '_ap.json').resolve()
-
-            with open(config_ap_path, 'w', encoding='utf-8') as f:
-                json.dump(config_ap, f, indent=2)
-
-            update(config, 'DL', get(config_ap, 'DL'))
-
-        else:
-            log_msg("Terminating analysis.")
-
-            return -1
-
-    #
-    # sample size: backwards compatibility
-    #
-    sample_size_str = (
-        # expected location
-        get(config, 'Options/Sampling/SampleSize')
-    )
-    if not sample_size_str:
-        # try previous location
-        sample_size_str = get(config, 'DL/Demands/SampleSize')
-    if not sample_size_str:
-        # give up
-        print('Sample size not provided in config file. Terminating analysis.')
-        return -1
-    sample_size = int(sample_size_str)
-
-    # provide all outputs if the files are not specified
-    if is_unspecified(config, 'DL/Outputs'):
-        update(config, 'DL/Outputs', full_out_config)
-
-    # provide outputs in CSV by default
-    if is_unspecified(config, 'DL/Outputs/Format'):
-        update(config, 'DL/Outputs/Format', {'CSV': True, 'JSON': False})
-
-    # override file format specification if the output_format is provided
-    if output_format is not None:
-        update(
-            config,
-            'DL/Outputs/Format',
-            {
-                'CSV': 'csv' in output_format,
-                'JSON': 'json' in output_format,
-            },
-        )
-
-    # add empty Settings to output config to simplify code below
-    if is_unspecified(config, 'DL/Outputs/Settings'):
-        update(config, 'DL/Outputs/Settings', pbe_settings)
-
-    if is_unspecified(config, 'DL/Asset'):
-        log_msg("Asset configuration missing. Terminating analysis.")
-        return -1
-
-    if is_unspecified(config, 'DL/Demands'):
-        log_msg("Demand configuration missing. Terminating analysis.")
-        return -1
-
-    # get the length unit from the config file
-    try:
-        length_unit = get(config, 'GeneralInformation/units/length')
-    except KeyError:
-        log_msg(
-            "No default length unit provided in the input file. "
-            "Terminating analysis. "
-        )
-        return -1
-
-    # initialize the Pelicun Assessement
-    update(config, 'DL/Options/LogFile', 'pelicun_log.txt')
-    update(config, 'DL/Options/Verbose', True)
-
-    # If the user did not prescribe anything for ListAllDamageStates,
-    # then use True as default for DL_calculations regardless of what
-    # the Pelicun default is.
-    update(
-        config, 'DL/Options/ListAllDamageStates', True, only_if_empty_or_none=True
-    )
-
-    PAL = Assessment(get(config, 'DL/Options'))
-
-    # Demand Assessment -----------------------------------------------------------
-
-    # check if there is a demand file location specified in the config file
-    _demand(config, config_path, length_unit, PAL, sample_size)
-
-    # if requested, save results
-    if not is_unspecified(config, 'DL/Outputs/Demand'):
-        demand_sample = _demand_save(config, PAL, output_path, out_files)
-    else:
-        demand_sample, _ = PAL.demand.save_sample(save_units=True)
-
-    # Asset Definition ------------------------------------------------------------
-
-    # set the number of stories
-    cmp_marginals = _asset(config, PAL, demand_sample, cpref, csuff)
-
-    # if requested, save results
-    if get(config, 'DL/Outputs/Asset', default=False):
-        _asset_save(PAL, config, output_path, out_files)
-
-    # Damage Assessment -----------------------------------------------------------
-
-    # if a damage assessment is requested
-    if not is_unspecified(config, 'DL/Damage'):
-        # load the fragility information
-        try:
-
-            _damage(config, custom_dl_file_path, PAL, cmp_marginals, length_unit)
-
-            # if requested, save results
-            if not is_unspecified(config, 'DL/Outputs/Damage'):
-                damage_sample = _damage_save(PAL, config, output_path, out_files)
-            else:
-                damage_sample, _ = PAL.damage.save_sample(save_units=True)
-
-        except ValueError:
-            return -1
-    else:
-        damage_sample, _ = PAL.damage.save_sample(save_units=True)
-
-    # Loss Assessment -----------------------------------------------------------
-
-    # if a loss assessment is requested
-    if not is_unspecified(config, 'DL/Losses'):
-        try:
-            agg_repair = _loss(
-                config, PAL, custom_dl_file_path, output_path, out_files
-            )
-        except ValueError as e:
-            print(f'Exception occurred: {str(e)}. Terminating analysis')
-            return -1
-    else:
-        agg_repair = None
-
-    # Result Summary -----------------------------------------------------------
-
-    _summary(PAL, agg_repair, damage_sample, config, output_path, out_files)
-
-    return 0
-
-
-def _damage_save(PAL, config, output_path, out_files):
-    damage_sample, damage_units = PAL.damage.save_sample(save_units=True)
-    damage_units = damage_units.to_frame().T
-
-    if (
-        get(
-            config,
-            'DL/Outputs/Settings/AggregateColocatedComponentResults',
-            default=False,
-        )
-        is True
-    ):
-        damage_units = damage_units.groupby(level=[0, 1, 2, 4], axis=1).first()
-
-        damage_groupby_uid = damage_sample.groupby(level=[0, 1, 2, 4], axis=1)
-
-        damage_sample = damage_groupby_uid.sum().mask(
-            damage_groupby_uid.count() == 0, np.nan
-        )
-
-    out_reqs = [
-        out if val else "" for out, val in get(config, 'DL/Outputs/Damage').items()
-    ]
-
-    if np.any(
-        np.isin(
-            [
-                'Sample',
-                'Statistics',
-                'GroupedSample',
-                'GroupedStatistics',
-            ],
-            out_reqs,
-        )
-    ):
-        if 'Sample' in out_reqs:
-            damage_sample_s = pd.concat([damage_sample, damage_units])
-
-            damage_sample_s = convert_to_SimpleIndex(damage_sample_s, axis=1)
-            damage_sample_s.to_csv(
-                output_path / "DMG_sample.zip",
-                index_label=damage_sample_s.columns.name,
-                compression={
-                    'method': 'zip',
-                    'archive_name': 'DMG_sample.csv',
-                },
-            )
-            out_files.append('DMG_sample.zip')
-
-        if 'Statistics' in out_reqs:
-            damage_stats = describe(damage_sample)
-            damage_stats = pd.concat([damage_stats, damage_units])
-
-            damage_stats = convert_to_SimpleIndex(damage_stats, axis=1)
-            damage_stats.to_csv(
-                output_path / "DMG_stats.csv",
-                index_label=damage_stats.columns.name,
-            )
-            out_files.append('DMG_stats.csv')
-
-        if np.any(np.isin(['GroupedSample', 'GroupedStatistics'], out_reqs)):
-            if (
-                get(
-                    config,
-                    'DL/Outputs/Settings/AggregateColocatedComponentResults',
-                    default=False,
-                )
-                is True
-            ):
-                damage_groupby = damage_sample.groupby(level=[0, 1, 3], axis=1)
-
-                damage_units = damage_units.groupby(level=[0, 1, 3], axis=1).first()
-
-            else:
-                damage_groupby = damage_sample.groupby(level=[0, 1, 4], axis=1)
-
-                damage_units = damage_units.groupby(level=[0, 1, 4], axis=1).first()
-
-            grp_damage = damage_groupby.sum().mask(
-                damage_groupby.count() == 0, np.nan
-            )
-
-            # if requested, condense DS output
-            if (
-                get(
-                    config,
-                    'DL/Outputs/Settings/CondenseDS',
-                    default=False,
-                )
-                is True
-            ):
-                # replace non-zero values with 1
-                grp_damage = grp_damage.mask(
-                    grp_damage.astype(np.float64).values > 0, 1
-                )
-
-                # get the corresponding DS for each column
-                ds_list = grp_damage.columns.get_level_values(2).astype(int)
-
-                # replace ones with the corresponding DS in each cell
-                grp_damage = grp_damage.mul(ds_list, axis=1)
-
-                # aggregate across damage state indices
-                damage_groupby_2 = grp_damage.groupby(level=[0, 1], axis=1)
-
-                # choose the max value
-                # i.e., the governing DS for each comp-loc pair
-                grp_damage = damage_groupby_2.max().mask(
-                    damage_groupby_2.count() == 0, np.nan
-                )
-
-                # aggregate units to the same format
-                # assume identical units across locations for each comp
-                damage_units = damage_units.groupby(level=[0, 1], axis=1).first()
-
-            else:
-                # otherwise, aggregate damage quantities for each comp
-                damage_groupby_2 = grp_damage.groupby(level=0, axis=1)
-
-                # preserve NaNs
-                grp_damage = damage_groupby_2.sum().mask(
-                    damage_groupby_2.count() == 0, np.nan
-                )
-
-                # and aggregate units to the same format
-                damage_units = damage_units.groupby(level=0, axis=1).first()
-
-            if 'GroupedSample' in out_reqs:
-                grp_damage_s = pd.concat([grp_damage, damage_units])
-
-                grp_damage_s = convert_to_SimpleIndex(grp_damage_s, axis=1)
-                grp_damage_s.to_csv(
-                    output_path / "DMG_grp.zip",
-                    index_label=grp_damage_s.columns.name,
-                    compression={
-                        'method': 'zip',
-                        'archive_name': 'DMG_grp.csv',
-                    },
-                )
-                out_files.append('DMG_grp.zip')
-
-            if 'GroupedStatistics' in out_reqs:
-                grp_stats = describe(grp_damage)
-                grp_stats = pd.concat([grp_stats, damage_units])
-
-                grp_stats = convert_to_SimpleIndex(grp_stats, axis=1)
-                grp_stats.to_csv(
-                    output_path / "DMG_grp_stats.csv",
-                    index_label=grp_stats.columns.name,
-                )
-                out_files.append('DMG_grp_stats.csv')
-    return damage_sample
-
-
-def _asset_save(PAL, config, output_path, out_files):
-    cmp_sample, cmp_units = PAL.asset.save_cmp_sample(save_units=True)
-    cmp_units = cmp_units.to_frame().T
-
-    if (
-        get(
-            config,
-            'DL/Outputs/Settings/AggregateColocatedComponentResults',
-            default=False,
-        )
-        is True
-    ):
-        cmp_units = cmp_units.groupby(level=[0, 1, 2], axis=1).first()
-
-        cmp_groupby_uid = cmp_sample.groupby(level=[0, 1, 2], axis=1)
-
-        cmp_sample = cmp_groupby_uid.sum().mask(cmp_groupby_uid.count() == 0, np.nan)
-
-    out_reqs = [
-        out if val else "" for out, val in get(config, 'DL/Outputs/Asset').items()
-    ]
-
-    if np.any(np.isin(['Sample', 'Statistics'], out_reqs)):
-        if 'Sample' in out_reqs:
-            cmp_sample_s = pd.concat([cmp_sample, cmp_units])
-
-            cmp_sample_s = convert_to_SimpleIndex(cmp_sample_s, axis=1)
-            cmp_sample_s.to_csv(
-                output_path / "CMP_sample.zip",
-                index_label=cmp_sample_s.columns.name,
-                compression={'method': 'zip', 'archive_name': 'CMP_sample.csv'},
-            )
-            out_files.append('CMP_sample.zip')
-
-        if 'Statistics' in out_reqs:
-            cmp_stats = describe(cmp_sample)
-            cmp_stats = pd.concat([cmp_stats, cmp_units])
-
-            cmp_stats = convert_to_SimpleIndex(cmp_stats, axis=1)
-            cmp_stats.to_csv(
-                output_path / "CMP_stats.csv", index_label=cmp_stats.columns.name
-            )
-            out_files.append('CMP_stats.csv')
-
-
-def _demand_save(config, PAL, output_path, out_files):
-    out_reqs = [
-        out if val else "" for out, val in get(config, 'DL/Outputs/Demand').items()
-    ]
-
-    if np.any(np.isin(['Sample', 'Statistics'], out_reqs)):
-        demand_sample, demand_units = PAL.demand.save_sample(save_units=True)
-
-        demand_units = demand_units.to_frame().T
-
-        if 'Sample' in out_reqs:
-            demand_sample_s = pd.concat([demand_sample, demand_units])
-            demand_sample_s = convert_to_SimpleIndex(demand_sample_s, axis=1)
-            demand_sample_s.to_csv(
-                output_path / "DEM_sample.zip",
-                index_label=demand_sample_s.columns.name,
-                compression={'method': 'zip', 'archive_name': 'DEM_sample.csv'},
-            )
-            out_files.append('DEM_sample.zip')
-
-        if 'Statistics' in out_reqs:
-            demand_stats = describe(demand_sample)
-            demand_stats = pd.concat([demand_stats, demand_units])
-            demand_stats = convert_to_SimpleIndex(demand_stats, axis=1)
-            demand_stats.to_csv(
-                output_path / "DEM_stats.csv",
-                index_label=demand_stats.columns.name,
-            )
-            out_files.append('DEM_stats.csv')
-    return demand_sample
-
-
-def _remove_existing_files(output_path):
-    # Initialize the array that we'll use to collect the output file names
-    out_files = []
-
-    # Initialize the output folder - i.e., remove existing output files from
-    # there
-    files = os.listdir(output_path)
-    for filename in files:
-        if filename in out_files:
-            os.remove(output_path / filename)
-    return out_files
-
-
-def _summary(PAL, agg_repair, damage_sample, config, output_path, out_files):
-    damage_sample = damage_sample.groupby(level=[0, 3], axis=1).sum()
-    damage_sample_s = convert_to_SimpleIndex(damage_sample, axis=1)
-
-    if 'collapse-1' in damage_sample_s.columns:
-        damage_sample_s['collapse'] = damage_sample_s['collapse-1']
-    else:
-        damage_sample_s['collapse'] = np.zeros(damage_sample_s.shape[0])
-
-    if 'irreparable-1' in damage_sample_s.columns:
-        damage_sample_s['irreparable'] = damage_sample_s['irreparable-1']
-    else:
-        damage_sample_s['irreparable'] = np.zeros(damage_sample_s.shape[0])
-
-    if agg_repair is not None:
-        agg_repair_s = convert_to_SimpleIndex(agg_repair, axis=1)
-
-    else:
-        agg_repair_s = pd.DataFrame()
-
-    summary = pd.concat(
-        [agg_repair_s, damage_sample_s[['collapse', 'irreparable']]], axis=1
-    )
-
-    summary_stats = describe(summary)
-
-    # save summary sample
-    summary.to_csv(output_path / "DL_summary.csv", index_label='#')
-    out_files.append('DL_summary.csv')
-
-    # save summary statistics
-    summary_stats.to_csv(output_path / "DL_summary_stats.csv")
-    out_files.append('DL_summary_stats.csv')
-
-    # create json outputs if needed
-    if get(config, 'DL/Outputs/Format/JSON') is True:
-        for filename in out_files:
-            filename_json = filename[:-3] + 'json'
-
-            if (
-                get(config, 'DL/Outputs/Settings/SimpleIndexInJSON', default=False)
-                is True
-            ):
-                df = pd.read_csv(output_path / filename, index_col=0)
-            else:
-                df = convert_to_MultiIndex(
-                    pd.read_csv(output_path / filename, index_col=0), axis=1
-                )
-
-            if "Units" in df.index:
-                df_units = convert_to_SimpleIndex(
-                    df.loc['Units', :].to_frame().T, axis=1
-                )
-
-                df.drop("Units", axis=0, inplace=True)
-
-                out_dict = convert_df_to_dict(df)
-
-                out_dict.update(
-                    {
-                        "Units": {
-                            col: df_units.loc["Units", col]
-                            for col in df_units.columns
-                        }
-                    }
-                )
-
-            else:
-                out_dict = convert_df_to_dict(df)
-
-            with open(output_path / filename_json, 'w', encoding='utf-8') as f:
-                json.dump(out_dict, f, indent=2)
-
-    # remove csv outputs if they were not requested
-    if get(config, 'DL/Outputs/Format/CSV', default=False) is False:
-        for filename in out_files:
-            # keep the DL_summary and DL_summary_stats files
-            if 'DL_summary' in filename:
-                continue
-            os.remove(output_path / filename)
-
-
-def _demand(config, config_path, length_unit, PAL, sample_size):
-    # check if there is a demand file location specified in the config file
-    if get(config, 'DL/Demands/DemandFilePath', default=False):
-        demand_path = Path(get(config, 'DL/Demands/DemandFilePath')).resolve()
-
-    else:
-        # otherwise assume that there is a response.csv file next to the config file
-        demand_path = config_path.parent / 'response.csv'
-
-    # try to load the demands
-    raw_demands = pd.read_csv(demand_path, index_col=0)
-
-    # remove excessive demands that are considered collapses, if needed
-    if get(config, 'DL/Demands/CollapseLimits', default=False):
-        raw_demands = convert_to_MultiIndex(raw_demands, axis=1)
-
-        if 'Units' in raw_demands.index:
-            raw_units = raw_demands.loc['Units', :]
-            raw_demands.drop('Units', axis=0, inplace=True)
-
-        else:
-            raw_units = None
-
-        DEM_to_drop = np.full(raw_demands.shape[0], False)
-
-        for DEM_type, limit in get(config, 'DL/Demands/CollapseLimits').items():
-            if raw_demands.columns.nlevels == 4:
-                DEM_to_drop += raw_demands.loc[:, idx[:, DEM_type, :, :]].max(
-                    axis=1
-                ) > float(limit)
-
-            else:
-                DEM_to_drop += raw_demands.loc[:, idx[DEM_type, :, :]].max(
-                    axis=1
-                ) > float(limit)
-
-        raw_demands = raw_demands.loc[~DEM_to_drop, :]
-
-        if isinstance(raw_units, pd.Series):
-            raw_demands = pd.concat([raw_demands, raw_units.to_frame().T], axis=0)
-
-        log_msg(
-            f"{np.sum(DEM_to_drop)} realizations removed from the demand "
-            f"input because they exceed the collapse limit. The remaining "
-            f"sample size: {raw_demands.shape[0]}"
-=======
         output_path_p = Path(output_path).resolve()
     # create the directory if it does not exist
     if not output_path_p.exists():
@@ -1367,7 +416,6 @@
             ),
             loss_map_path=get(config, 'DL/Losses/Repair/MapFilePath'),
             decision_variables=_parse_decision_variables(config),
->>>>>>> 56da5f69
         )
 
     summary, summary_stats = _result_summary(assessment, agg_repair)
@@ -1430,33 +478,10 @@
     _create_json_files_if_requested(config, out_files, output_path_p)
     _remove_csv_files_if_not_requested(config, out_files, output_path_p)
 
-<<<<<<< HEAD
-    # get the calibration information
-    if get(config, 'DL/Demands/Calibration', default=False):
-        # then use it to calibrate the demand model
-        PAL.demand.calibrate_model(get(config, 'DL/Demands/Calibration'))
-
-    else:
-        # if no calibration is requested,
-        # set all demands to use empirical distribution
-        PAL.demand.calibrate_model({"ALL": {"DistributionFamily": "empirical"}})
-
-    # and generate a new demand sample
-    PAL.demand.generate_sample(
-        {
-            "SampleSize": sample_size,
-            'PreserveRawOrder': get(
-                config, 'DL/Demands/CoupledDemands', default=False
-            ),
-            'DemandCloning': get(config, 'DL/Demands/DemandCloning', default=False),
-        }
-    )
-=======
 
 def _parse_decision_variables(config: dict) -> tuple[str, ...]:
     """
     Parse decision variables from the config file.
->>>>>>> 56da5f69
 
     Parameters
     ----------
@@ -1468,21 +493,6 @@
     list
         List of decision variables.
 
-<<<<<<< HEAD
-    # get residual drift estimates, if needed
-    if get(config, 'DL/Demands/InferResidualDrift', default=False):
-        if get(config, 'DL/Demands/InferResidualDrift/method') == 'FEMA P-58':
-            RID_list = []
-            PID = demand_sample['PID'].copy()
-            PID.drop('Units', inplace=True)
-            PID = PID.astype(float)
-
-            for direction, delta_yield in get(
-                config, 'DL/Demands/InferResidualDrift'
-            ).items():
-                if direction == 'method':
-                    continue
-=======
     """
     decision_variables: list[str] = []
     if get(config, 'DL/Losses/Repair/DecisionVariables', default=False) is not False:
@@ -1518,7 +528,6 @@
         if 'DL_summary' in filename:
             continue
         Path(output_path / filename).unlink()
->>>>>>> 56da5f69
 
 
 def _summary_save(
@@ -1530,16 +539,6 @@
     """
     Save summary results to CSV files.
 
-<<<<<<< HEAD
-            RID = pd.concat(RID_list, axis=1)
-            RID_units = pd.Series(
-                ['unitless'] * RID.shape[1],
-                index=RID.columns,
-                name='Units',
-            )
-            RID_sample = pd.concat([RID, RID_units.to_frame().T])
-            demand_sample = pd.concat([demand_sample, RID_sample], axis=1)
-=======
     Parameters
     ----------
     summary : pd.DataFrame
@@ -1556,7 +555,6 @@
     if summary is not None:
         summary.to_csv(output_path / 'DL_summary.csv', index_label='#')
         out_files.append('DL_summary.csv')
->>>>>>> 56da5f69
 
     # save summary statistics
     if summary_stats is not None:
@@ -1608,31 +606,6 @@
       If the provided config file does not conform to the schema or
       there are issues with the specified values.
 
-<<<<<<< HEAD
-
-def _asset(config, PAL, demand_sample, cpref, csuff):
-    # set the number of stories
-    if get(config, 'DL/Asset/NumberOfStories', default=False):
-        PAL.stories = int(get(config, 'DL/Asset/NumberOfStories'))
-
-    # load a component model and generate a sample
-    if get(config, 'DL/Asset/ComponentAssignmentFile', default=False):
-        cmp_marginals = pd.read_csv(
-            get(config, 'DL/Asset/ComponentAssignmentFile'),
-            index_col=0,
-            encoding_errors='replace',
-        )
-
-        DEM_types = demand_sample.columns.unique(level=0)
-
-        # add component(s) to support collapse calculation
-        if get(config, 'DL/Damage/CollapseFragility', default=False):
-            coll_DEM = get(config, 'DL/Damage/CollapseFragility/DemandType')
-            if not coll_DEM.startswith('SA'):
-                # we need story-specific collapse assessment
-                # (otherwise we have a global demand and evaluate
-                # collapse directly, so this code should be skipped)
-=======
     """
     # open the config file and parse it
     with Path(config_path).open(encoding='utf-8') as f:
@@ -1734,7 +707,6 @@
             config_ap['DL']['Outputs']['Settings'].update(
                 regional_out_config['Settings']
             )
->>>>>>> 56da5f69
 
         # save the extended config to a file
         config_ap_path = Path(config_path.stem + '_ap.json').resolve()
@@ -1753,30 +725,14 @@
             raise PelicunInvalidConfigError(msg)
     update(config, 'DL/Options/Sampling/SampleSize', int(sample_size_str))
 
-<<<<<<< HEAD
-                else:
-                    log_msg(
-                        f'{cpref}WARNING: No {coll_DEM} among available '
-                        f'demands. Collapse '
-                        f'cannot be evaluated.{csuff}'
-                    )
-=======
     # provide all outputs if the files are not specified
     if is_unspecified(config, 'DL/Outputs'):
         update(config, 'DL/Outputs', full_out_config)
->>>>>>> 56da5f69
 
     # provide outputs in CSV by default
     if is_unspecified(config, 'DL/Outputs/Format'):
         update(config, 'DL/Outputs/Format', {'CSV': True, 'JSON': False})
 
-<<<<<<< HEAD
-        # add components to support irreparable damage calculation
-        if not is_unspecified(config, 'DL/Damage/IrreparableDamage'):
-            if 'RID' in DEM_types:
-                # excessive RID is added on every floor to detect large RIDs
-                cmp_marginals.loc['excessiveRID', 'Units'] = 'ea'
-=======
     # override file format specification if the output_format is
     # provided
     if output_format is not None:
@@ -1788,7 +744,6 @@
                 'JSON': 'json' in output_format,
             },
         )
->>>>>>> 56da5f69
 
     # add empty Settings to output config to simplify code below
     if is_unspecified(config, 'DL/Outputs/Settings'):
@@ -1854,13 +809,6 @@
             int(get(config, 'DL/Asset/NumberOfStories')),
         )
 
-<<<<<<< HEAD
-            else:
-                log_msg(
-                    f'{cpref}WARNING: No residual interstory drift ratio among'
-                    f'available demands. Irreparable damage cannot be '
-                    f'evaluated.{csuff}'
-=======
     # Ensure `DL/Demands/InferResidualDrift` contains a `method`
     if is_specified(config, 'DL/Demands/InferResidualDrift') and is_unspecified(
         config, 'DL/Demands/InferResidualDrift/method'
@@ -1875,7 +823,6 @@
                 msg = (
                     f'`{thing}` is missing from DL/Damage/CollapseFragility'
                     f' in the configuration file.'
->>>>>>> 56da5f69
                 )
                 raise PelicunInvalidConfigError(msg)
 
@@ -1929,615 +876,6 @@
         )
         raise PelicunInvalidConfigError(msg)
 
-<<<<<<< HEAD
-        # load component model
-        PAL.asset.load_cmp_model({'marginals': cmp_marginals})
-
-        # generate component quantity sample
-        PAL.asset.generate_cmp_sample()
-
-    # if requested, load the quantity sample from a file
-    elif get(config, 'DL/Asset/ComponentSampleFile', default=False):
-        PAL.asset.load_cmp_sample(get(config, 'DL/Asset/ComponentSampleFile'))
-    return cmp_marginals
-
-
-def _damage(config, custom_dl_file_path, PAL, cmp_marginals, length_unit):
-    if get(config, 'DL/Asset/ComponentDatabase') in default_DBs['fragility']:
-        component_db = [
-            'PelicunDefault/'
-            + default_DBs['fragility'][get(config, 'DL/Asset/ComponentDatabase')],
-        ]
-    else:
-        component_db = []
-
-    if get(config, 'DL/Asset/ComponentDatabasePath', default=False) is not False:
-        extra_comps = get(config, 'DL/Asset/ComponentDatabasePath')
-
-        if 'CustomDLDataFolder' in extra_comps:
-            extra_comps = extra_comps.replace(
-                'CustomDLDataFolder', custom_dl_file_path
-            )
-
-        component_db += [
-            extra_comps,
-        ]
-    component_db = component_db[::-1]
-
-    # prepare additional fragility data
-
-    # get the database header from the default P58 db
-    P58_data = PAL.get_default_data('damage_DB_FEMA_P58_2nd')
-
-    adf = pd.DataFrame(columns=P58_data.columns)
-
-    if not is_unspecified(config, 'DL/Damage/CollapseFragility'):
-        if 'excessive.coll.DEM' in cmp_marginals.index:
-            # if there is story-specific evaluation
-            coll_CMP_name = 'excessive.coll.DEM'
-        else:
-            # otherwise, for global collapse evaluation
-            coll_CMP_name = 'collapse'
-
-        adf.loc[coll_CMP_name, ('Demand', 'Directional')] = 1
-        adf.loc[coll_CMP_name, ('Demand', 'Offset')] = 0
-
-        coll_DEM = get(config, 'DL/Damage/CollapseFragility/DemandType')
-
-        if '_' in coll_DEM:
-            coll_DEM, coll_DEM_spec = coll_DEM.split('_')
-        else:
-            coll_DEM_spec = None
-
-        coll_DEM_name = None
-        for demand_name, demand_short in EDP_to_demand_type.items():
-            if demand_short == coll_DEM:
-                coll_DEM_name = demand_name
-                break
-
-        if coll_DEM_name is None:
-            raise ValueError('`coll_DEM_name` cannot be None.')
-
-        if coll_DEM_spec is None:
-            adf.loc[coll_CMP_name, ('Demand', 'Type')] = coll_DEM_name
-
-        else:
-            adf.loc[coll_CMP_name, ('Demand', 'Type')] = (
-                f'{coll_DEM_name}|{coll_DEM_spec}'
-            )
-
-        coll_DEM_unit = add_units(
-            pd.DataFrame(
-                columns=[
-                    f'{coll_DEM}-1-1',
-                ]
-            ),
-            length_unit,
-        ).iloc[0, 0]
-
-        adf.loc[coll_CMP_name, ('Demand', 'Unit')] = coll_DEM_unit
-
-        adf.loc[coll_CMP_name, ('LS1', 'Family')] = get(
-            config,
-            'DL/Damage/CollapseFragility/CapacityDistribution',
-            default=np.nan,
-        )
-
-        adf.loc[coll_CMP_name, ('LS1', 'Theta_0')] = get(
-            config, 'DL/Damage/CollapseFragility/CapacityMedian', default=np.nan
-        )
-
-        adf.loc[coll_CMP_name, ('LS1', 'Theta_1')] = get(
-            config, 'DL/Damage/CollapseFragility/Theta_1', default=np.nan
-        )
-
-        adf.loc[coll_CMP_name, 'Incomplete'] = 0
-
-        if coll_CMP_name != 'collapse':
-            # for story-specific evaluation, we need to add a placeholder
-            # fragility that will never trigger, but helps us aggregate
-            # results in the end
-            adf.loc['collapse', ('Demand', 'Directional')] = 1
-            adf.loc['collapse', ('Demand', 'Offset')] = 0
-            adf.loc['collapse', ('Demand', 'Type')] = 'One'
-            adf.loc['collapse', ('Demand', 'Unit')] = 'unitless'
-            adf.loc['collapse', ('LS1', 'Theta_0')] = 1e10
-            adf.loc['collapse', 'Incomplete'] = 0
-
-    elif is_unspecified(config, 'DL/Asset/ComponentDatabase/Water'):
-        # add a placeholder collapse fragility that will never trigger
-        # collapse, but allow damage processes to work with collapse
-
-        adf.loc['collapse', ('Demand', 'Directional')] = 1
-        adf.loc['collapse', ('Demand', 'Offset')] = 0
-        adf.loc['collapse', ('Demand', 'Type')] = 'One'
-        adf.loc['collapse', ('Demand', 'Unit')] = 'unitless'
-        adf.loc['collapse', ('LS1', 'Theta_0')] = 1e10
-        adf.loc['collapse', 'Incomplete'] = 0
-
-    if not is_unspecified(config, 'DL/Damage/IrreparableDamage'):
-
-        # add excessive RID fragility according to settings provided in the
-        # input file
-        adf.loc['excessiveRID', ('Demand', 'Directional')] = 1
-        adf.loc['excessiveRID', ('Demand', 'Offset')] = 0
-        adf.loc['excessiveRID', ('Demand', 'Type')] = (
-            'Residual Interstory Drift Ratio'
-        )
-
-        adf.loc['excessiveRID', ('Demand', 'Unit')] = 'unitless'
-        adf.loc['excessiveRID', ('LS1', 'Theta_0')] = get(
-            config, 'DL/Damage/IrreparableDamage/DriftCapacityMedian'
-        )
-
-        adf.loc['excessiveRID', ('LS1', 'Family')] = "lognormal"
-
-        adf.loc['excessiveRID', ('LS1', 'Theta_1')] = get(
-            config, 'DL/Damage/IrreparableDamage/DriftCapacityLogStd'
-        )
-
-        adf.loc['excessiveRID', 'Incomplete'] = 0
-
-        # add a placeholder irreparable fragility that will never trigger
-        # damage, but allow damage processes to aggregate excessiveRID here
-        adf.loc['irreparable', ('Demand', 'Directional')] = 1
-        adf.loc['irreparable', ('Demand', 'Offset')] = 0
-        adf.loc['irreparable', ('Demand', 'Type')] = 'One'
-        adf.loc['irreparable', ('Demand', 'Unit')] = 'unitless'
-        adf.loc['irreparable', ('LS1', 'Theta_0')] = 1e10
-        adf.loc['irreparable', 'Incomplete'] = 0
-
-    # TODO: we can improve this by creating a water
-    # network-specific assessment class
-    if not is_unspecified(config, 'DL/Asset/ComponentDatabase/Water'):
-        # add a placeholder aggregate fragility that will never trigger
-        # damage, but allow damage processes to aggregate the
-        # various pipeline damages
-        adf.loc['aggregate', ('Demand', 'Directional')] = 1
-        adf.loc['aggregate', ('Demand', 'Offset')] = 0
-        adf.loc['aggregate', ('Demand', 'Type')] = 'Peak Ground Velocity'
-        adf.loc['aggregate', ('Demand', 'Unit')] = 'mps'
-        adf.loc['aggregate', ('LS1', 'Theta_0')] = 1e10
-        adf.loc['aggregate', ('LS2', 'Theta_0')] = 1e10
-        adf.loc['aggregate', 'Incomplete'] = 0
-
-    PAL.damage.load_damage_model(component_db + [adf])
-
-    # load the damage process if needed
-    dmg_process = None
-    if get(config, 'DL/Damage/DamageProcess', default=False) is not False:
-        dp_approach = get(config, 'DL/Damage/DamageProcess')
-
-        if dp_approach in damage_processes:
-            dmg_process = damage_processes[dp_approach]
-
-            # For Hazus Earthquake, we need to specify the component ids
-            if dp_approach == 'Hazus Earthquake':
-                cmp_sample = PAL.asset.save_cmp_sample()
-
-                cmp_list = cmp_sample.columns.unique(level=0)
-
-                cmp_map = {'STR': '', 'LF': '', 'NSA': ''}
-
-                for cmp in cmp_list:
-                    for cmp_type in cmp_map:
-                        if cmp_type + '.' in cmp:
-                            cmp_map[cmp_type] = cmp
-
-                new_dmg_process = dmg_process.copy()
-                for source_cmp, action in dmg_process.items():
-                    # first, look at the source component id
-                    new_source = None
-                    for cmp_type, cmp_id in cmp_map.items():
-                        if (cmp_type in source_cmp) and (cmp_id != ''):
-                            new_source = source_cmp.replace(cmp_type, cmp_id)
-                            break
-
-                    if new_source is not None:
-                        new_dmg_process[new_source] = action
-                        del new_dmg_process[source_cmp]
-                    else:
-                        new_source = source_cmp
-
-                    # then, look at the target component ids
-                    for ds_i, target_vals in action.items():
-                        if isinstance(target_vals, str):
-                            for cmp_type, cmp_id in cmp_map.items():
-                                if (cmp_type in target_vals) and (cmp_id != ''):
-                                    target_vals = target_vals.replace(
-                                        cmp_type, cmp_id
-                                    )
-
-                            new_target_vals = target_vals
-
-                        else:
-                            # we assume that target_vals is a list of str
-                            new_target_vals = []
-
-                            for target_val in target_vals:
-                                for cmp_type, cmp_id in cmp_map.items():
-                                    if (cmp_type in target_val) and (cmp_id != ''):
-                                        target_val = target_val.replace(
-                                            cmp_type, cmp_id
-                                        )
-
-                                new_target_vals.append(target_val)
-
-                        new_dmg_process[new_source][ds_i] = new_target_vals
-
-                dmg_process = new_dmg_process
-
-        elif dp_approach == "User Defined":
-            # load the damage process from a file
-            with open(
-                get(config, 'DL/Damage/DamageProcessFilePath'),
-                'r',
-                encoding='utf-8',
-            ) as f:
-                dmg_process = json.load(f)
-
-        elif dp_approach == "None":
-            # no damage process applied for the calculation
-            dmg_process = None
-
-        else:
-            log_msg(f"Prescribed Damage Process not recognized: " f"{dp_approach}")
-
-    # calculate damages
-    PAL.damage.calculate(dmg_process=dmg_process)
-
-
-def _loss(config, PAL, custom_dl_file_path, output_path, out_files):
-    # - - - - - - - - - - - - - - - - - - - - - - - - - - - - - - - - - -
-    # backwards-compatibility for v3.2 and earlier | remove after v4.0
-    if get(config, 'DL/Losses/BldgRepair', default=False):
-        update(config, 'DL/Losses/Repair', get(config, 'DL/Losses/BldgRepair'))
-
-    if get(config, 'DL/Outputs/Loss/BldgRepair', default=False):
-        update(
-            config,
-            'DL/Outputs/Loss/Repair',
-            get(config, 'DL/Outputs/Loss/BldgRepair'),
-        )
-    # - - - - - - - - - - - - - - - - - - - - - - - - - - - - - - - - - -
-
-    # if requested, calculate repair consequences
-    if get(config, 'DL/Losses/Repair', default=False):
-
-        # load the fragility information
-        conseq_df, consequence_db = _load_fragility_info(
-            config, PAL, custom_dl_file_path
-        )
-
-        # remove duplicates from conseq_df
-        conseq_df = conseq_df.loc[conseq_df.index.unique(), :]
-
-        # add the replacement consequence to the data
-        adf = pd.DataFrame(
-            columns=conseq_df.columns,
-            index=pd.MultiIndex.from_tuples(
-                [
-                    ('replacement', 'Cost'),
-                    ('replacement', 'Time'),
-                    ('replacement', 'Carbon'),
-                    ('replacement', 'Energy'),
-                ]
-            ),
-        )
-
-        # DL_method = get(config, 'DL/Losses/Repair')['ConsequenceDatabase']
-        DL_method = get(config, 'DL/Damage/DamageProcess', default='User Defined')
-
-        _loss__cost(config, adf, DL_method)
-
-        _loss__time(config, adf, DL_method, conseq_df)
-
-        _loss__carbon(config, adf, DL_method)
-
-        _loss__energy(config, adf, DL_method)
-
-        # prepare the loss map
-        loss_map = None
-        if get(config, 'DL/Losses/Repair/MapApproach') == "Automatic":
-            # get the damage sample
-            loss_map = _loss__map_auto(PAL, conseq_df, DL_method, config)
-
-        elif get(config, 'DL/Losses/Repair/MapApproach') == "User Defined":
-            loss_map = _loss__map_user(custom_dl_file_path, config)
-
-        # prepare additional loss map entries, if needed
-        if 'DMG-collapse' not in loss_map.index:
-            loss_map.loc['DMG-collapse', 'Repair'] = 'replacement'
-            loss_map.loc['DMG-irreparable', 'Repair'] = 'replacement'
-
-        # assemble the list of requested decision variables
-        DV_list = []
-        if (
-            get(config, 'DL/Losses/Repair/DecisionVariables', default=False)
-            is not False
-        ):
-            for DV_i, DV_status in get(
-                config, 'DL/Losses/Repair/DecisionVariables'
-            ).items():
-                if DV_status is True:
-                    DV_list.append(DV_i)
-
-        else:
-            DV_list = None
-
-        PAL.repair.load_model(
-            consequence_db + [adf],
-            loss_map,
-            decision_variables=DV_list,
-        )
-
-        PAL.repair.calculate()
-
-        agg_repair = PAL.repair.aggregate_losses()
-
-        # if requested, save results
-        if get(config, 'DL/Outputs/Loss/Repair', default=False):
-            _loss_save(PAL, config, output_path, out_files, agg_repair)
-
-        return agg_repair
-    return None
-
-
-def _load_fragility_info(config, PAL, custom_dl_file_path):
-    if get(config, 'DL/Losses/Repair/ConsequenceDatabase') in default_DBs['repair']:
-        consequence_db = [
-            'PelicunDefault/'
-            + default_DBs['repair'][
-                get(config, 'DL/Losses/Repair/ConsequenceDatabase')
-            ],
-        ]
-
-        conseq_df = PAL.get_default_data(
-            default_DBs['repair'][
-                get(config, 'DL/Losses/Repair/ConsequenceDatabase')
-            ][:-4]
-        )
-    else:
-        consequence_db = []
-
-        conseq_df = pd.DataFrame()
-
-    if (
-        get(config, 'DL/Losses/Repair/ConsequenceDatabasePath', default=False)
-        is not False
-    ):
-        extra_comps = get(config, 'DL/Losses/Repair/ConsequenceDatabasePath')
-
-        if 'CustomDLDataFolder' in extra_comps:
-            extra_comps = extra_comps.replace(
-                'CustomDLDataFolder', custom_dl_file_path
-            )
-
-        consequence_db += [extra_comps]
-
-        extra_conseq_df = load_data(
-            extra_comps,
-            unit_conversion_factors=None,
-            orientation=1,
-            reindex=False,
-        )
-
-        if isinstance(conseq_df, pd.DataFrame):
-            conseq_df = pd.concat([conseq_df, extra_conseq_df])
-        else:
-            conseq_df = extra_conseq_df
-
-    consequence_db = consequence_db[::-1]
-    return conseq_df, consequence_db
-
-
-def _loss_save(PAL, config, output_path, out_files, agg_repair):
-    repair_sample, repair_units = PAL.repair.save_sample(save_units=True)
-    repair_units = repair_units.to_frame().T
-
-    if (
-        get(
-            config,
-            'DL/Outputs/Settings/AggregateColocatedComponentResults',
-            default=False,
-        )
-        is True
-    ):
-        repair_units = repair_units.groupby(level=[0, 1, 2, 3, 4, 5], axis=1).first()
-
-        repair_groupby_uid = repair_sample.groupby(level=[0, 1, 2, 3, 4, 5], axis=1)
-
-        repair_sample = repair_groupby_uid.sum().mask(
-            repair_groupby_uid.count() == 0, np.nan
-        )
-
-    out_reqs = [
-        out if val else ""
-        for out, val in get(config, 'DL/Outputs/Loss/Repair').items()
-    ]
-
-    if np.any(
-        np.isin(
-            [
-                'Sample',
-                'Statistics',
-                'GroupedSample',
-                'GroupedStatistics',
-                'AggregateSample',
-                'AggregateStatistics',
-            ],
-            out_reqs,
-        )
-    ):
-        if 'Sample' in out_reqs:
-            repair_sample_s = repair_sample.copy()
-            repair_sample_s = pd.concat([repair_sample_s, repair_units])
-
-            repair_sample_s = convert_to_SimpleIndex(repair_sample_s, axis=1)
-            repair_sample_s.to_csv(
-                output_path / "DV_repair_sample.zip",
-                index_label=repair_sample_s.columns.name,
-                compression={
-                    'method': 'zip',
-                    'archive_name': 'DV_repair_sample.csv',
-                },
-            )
-            out_files.append('DV_repair_sample.zip')
-
-        if 'Statistics' in out_reqs:
-            repair_stats = describe(repair_sample)
-            repair_stats = pd.concat([repair_stats, repair_units])
-
-            repair_stats = convert_to_SimpleIndex(repair_stats, axis=1)
-            repair_stats.to_csv(
-                output_path / "DV_repair_stats.csv",
-                index_label=repair_stats.columns.name,
-            )
-            out_files.append('DV_repair_stats.csv')
-
-        if np.any(np.isin(['GroupedSample', 'GroupedStatistics'], out_reqs)):
-            repair_groupby = repair_sample.groupby(level=[0, 1, 2], axis=1)
-
-            repair_units = repair_units.groupby(level=[0, 1, 2], axis=1).first()
-
-            grp_repair = repair_groupby.sum().mask(
-                repair_groupby.count() == 0, np.nan
-            )
-
-            if 'GroupedSample' in out_reqs:
-                grp_repair_s = pd.concat([grp_repair, repair_units])
-
-                grp_repair_s = convert_to_SimpleIndex(grp_repair_s, axis=1)
-                grp_repair_s.to_csv(
-                    output_path / "DV_repair_grp.zip",
-                    index_label=grp_repair_s.columns.name,
-                    compression={
-                        'method': 'zip',
-                        'archive_name': 'DV_repair_grp.csv',
-                    },
-                )
-                out_files.append('DV_repair_grp.zip')
-
-            if 'GroupedStatistics' in out_reqs:
-                grp_stats = describe(grp_repair)
-                grp_stats = pd.concat([grp_stats, repair_units])
-
-                grp_stats = convert_to_SimpleIndex(grp_stats, axis=1)
-                grp_stats.to_csv(
-                    output_path / "DV_repair_grp_stats.csv",
-                    index_label=grp_stats.columns.name,
-                )
-                out_files.append('DV_repair_grp_stats.csv')
-
-        if np.any(np.isin(['AggregateSample', 'AggregateStatistics'], out_reqs)):
-            if 'AggregateSample' in out_reqs:
-                agg_repair_s = convert_to_SimpleIndex(agg_repair, axis=1)
-                agg_repair_s.to_csv(
-                    output_path / "DV_repair_agg.zip",
-                    index_label=agg_repair_s.columns.name,
-                    compression={
-                        'method': 'zip',
-                        'archive_name': 'DV_repair_agg.csv',
-                    },
-                )
-                out_files.append('DV_repair_agg.zip')
-
-            if 'AggregateStatistics' in out_reqs:
-                agg_stats = convert_to_SimpleIndex(describe(agg_repair), axis=1)
-                agg_stats.to_csv(
-                    output_path / "DV_repair_agg_stats.csv",
-                    index_label=agg_stats.columns.name,
-                )
-                out_files.append('DV_repair_agg_stats.csv')
-
-
-def _loss__map_user(custom_dl_file_path, config):
-    if get(config, 'DL/Losses/Repair/MapFilePath', default=False) is not False:
-        loss_map_path = get(config, 'DL/Losses/Repair/MapFilePath')
-
-        loss_map_path = loss_map_path.replace(
-            'CustomDLDataFolder', custom_dl_file_path
-        )
-
-    else:
-        raise ValueError('Missing loss map path.')
-
-    loss_map = pd.read_csv(loss_map_path, index_col=0)
-    return loss_map
-
-
-def _loss__map_auto(PAL, conseq_df, DL_method, config):
-    # get the damage sample
-    dmg_sample = PAL.damage.save_sample()
-
-    # create a mapping for all components that are also in
-    # the prescribed consequence database
-    dmg_cmps = dmg_sample.columns.unique(level='cmp')
-    loss_cmps = conseq_df.index.unique(level=0)
-
-    drivers = []
-    loss_models = []
-
-    if DL_method in {'FEMA P-58', 'Hazus Hurricane'}:
-        # with these methods, we assume fragility and consequence data
-        # have the same IDs
-
-        for dmg_cmp in dmg_cmps:
-            if dmg_cmp == 'collapse':
-                continue
-
-            if dmg_cmp in loss_cmps:
-                drivers.append(f'DMG-{dmg_cmp}')
-                loss_models.append(dmg_cmp)
-
-    elif DL_method in {
-        'Hazus Earthquake',
-        'Hazus Earthquake Transportation',
-    }:
-        # with Hazus Earthquake we assume that consequence
-        # archetypes are only differentiated by occupancy type
-        occ_type = get(config, 'DL/Asset/OccupancyType', default=None)
-
-        for dmg_cmp in dmg_cmps:
-            if dmg_cmp == 'collapse':
-                continue
-
-            cmp_class = dmg_cmp.split('.')[0]
-            if occ_type is not None:
-                loss_cmp = f'{cmp_class}.{occ_type}'
-            else:
-                loss_cmp = cmp_class
-
-            if loss_cmp in loss_cmps:
-                drivers.append(f'DMG-{dmg_cmp}')
-                loss_models.append(loss_cmp)
-
-    loss_map = pd.DataFrame(loss_models, columns=['Repair'], index=drivers)
-    return loss_map
-
-
-def _loss__energy(config, adf, DL_method):
-    ren = ('replacement', 'Energy')
-    if 'ReplacementEnergy' in get(config, 'DL/Losses/Repair'):
-        ren = ('replacement', 'Energy')
-
-        adf.loc[ren, ('Quantity', 'Unit')] = "1 EA"
-
-        adf.loc[ren, ('DV', 'Unit')] = get(
-            config, 'DL/Losses/Repair/ReplacementEnergy/Unit'
-        )
-
-        adf.loc[ren, ('DS1', 'Theta_0')] = get(
-            config, 'DL/Losses/Repair/ReplacementEnergy/Median'
-        )
-
-        if (
-            pd.isna(get(config, 'DL/Losses/Repair/ReplacementEnergy/Distribution'))
-            is False
-        ):
-            adf.loc[ren, ('DS1', 'Family')] = get(
-                config, 'DL/Losses/Repair/ReplacementEnergy/Distribution'
-=======
     # Ensure only one of `component_assignment_file` or
     # `component_sample_file` is provided.
     if is_specified(config, 'DL/Asset'):
@@ -2913,199 +1251,8 @@
             # preserve NaNs
             grp_damage = damage_groupby_2.sum().mask(
                 damage_groupby_2.count() == 0, np.nan
->>>>>>> 56da5f69
-            )
-            adf.loc[ren, ('DS1', 'Theta_1')] = get(
-                config, 'DL/Losses/Repair/ReplacementEnergy/Theta_1'
-            )
-    else:
-        # add a default replacement energy value as a placeholder
-        # the default value depends on the consequence database
-
-<<<<<<< HEAD
-        # for FEMA P-58, use 0 kg
-        if DL_method == 'FEMA P-58':
-            adf.loc[ren, ('Quantity', 'Unit')] = '1 EA'
-            adf.loc[ren, ('DV', 'Unit')] = 'MJ'
-            adf.loc[ren, ('DS1', 'Theta_0')] = 0
-
-        else:
-            # for everything else, remove this consequence
-            adf.drop(ren, inplace=True)
-
-
-def _loss__carbon(config, adf, DL_method):
-    rcarb = ('replacement', 'Carbon')
-    if not is_unspecified(config, 'DL/Losses/Repair/ReplacementCarbon'):
-
-        rcarb = ('replacement', 'Carbon')
-
-        adf.loc[rcarb, ('Quantity', 'Unit')] = "1 EA"
-
-        adf.loc[rcarb, ('DV', 'Unit')] = get(
-            config, 'DL/Losses/Repair/ReplacementCarbon/Unit'
-        )
-
-        adf.loc[rcarb, ('DS1', 'Theta_0')] = get(
-            config, 'DL/Losses/Repair/ReplacementCarbon/Median'
-        )
-
-        if (
-            pd.isna(get(config, 'DL/Losses/Repair/ReplacementCarbon/Distribution'))
-            is False
-        ):
-            adf.loc[rcarb, ('DS1', 'Family')] = get(
-                config, 'DL/Losses/Repair/ReplacementCarbon/Distribution'
-            )
-            adf.loc[rcarb, ('DS1', 'Theta_1')] = get(
-                config, 'DL/Losses/Repair/ReplacementCarbon/Theta_1'
-            )
-    else:
-        # add a default replacement carbon value as a placeholder
-        # the default value depends on the consequence database
-
-        # for FEMA P-58, use 0 kg
-        if DL_method == 'FEMA P-58':
-            adf.loc[rcarb, ('Quantity', 'Unit')] = '1 EA'
-            adf.loc[rcarb, ('DV', 'Unit')] = 'kg'
-            adf.loc[rcarb, ('DS1', 'Theta_0')] = 0
-
-        else:
-            # for everything else, remove this consequence
-            adf.drop(rcarb, inplace=True)
-
-
-def _loss__time(config, adf, DL_method, conseq_df):
-    rt = ('replacement', 'Time')
-    if not is_unspecified(config, 'DL/Losses/Repair/ReplacementTime'):
-        rt = ('replacement', 'Time')
-
-        adf.loc[rt, ('Quantity', 'Unit')] = "1 EA"
-
-        adf.loc[rt, ('DV', 'Unit')] = get(
-            config, 'DL/Losses/Repair/ReplacementTime/Unit'
-        )
-
-        adf.loc[rt, ('DS1', 'Theta_0')] = get(
-            config, 'DL/Losses/Repair/ReplacementTime/Median'
-        )
-
-        if (
-            pd.isna(
-                get(
-                    config,
-                    'DL/Losses/Repair/ReplacementTime/Distribution',
-                    default=np.nan,
-                )
-            )
-            is False
-        ):
-            adf.loc[rt, ('DS1', 'Family')] = get(
-                config, 'DL/Losses/Repair/ReplacementTime/Distribution'
-            )
-            adf.loc[rt, ('DS1', 'Theta_1')] = get(
-                config, 'DL/Losses/Repair/ReplacementTime/Theta_1'
-            )
-    else:
-        # add a default replacement time value as a placeholder
-        # the default value depends on the consequence database
-
-        # for FEMA P-58, use 0 worker_days
-        if DL_method == 'FEMA P-58':
-            adf.loc[rt, ('Quantity', 'Unit')] = '1 EA'
-            adf.loc[rt, ('DV', 'Unit')] = 'worker_day'
-            adf.loc[rt, ('DS1', 'Theta_0')] = 0
-
-        # for Hazus EQ, use 1.0 as a loss_ratio
-        elif DL_method == 'Hazus Earthquake - Buildings':
-            adf.loc[rt, ('Quantity', 'Unit')] = '1 EA'
-            adf.loc[rt, ('DV', 'Unit')] = 'day'
-
-            # load the replacement time that corresponds to total loss
-            occ_type = config['DL']['Asset']['OccupancyType']
-            adf.loc[rt, ('DS1', 'Theta_0')] = conseq_df.loc[
-                (f"STR.{occ_type}", 'Time'), ('DS5', 'Theta_0')
-            ]
-
-        # otherwise, use 1 (and expect to have it defined by the user)
-        else:
-            adf.loc[rt, ('Quantity', 'Unit')] = '1 EA'
-            adf.loc[rt, ('DV', 'Unit')] = 'loss_ratio'
-            adf.loc[rt, ('DS1', 'Theta_0')] = 1
-
-
-def _loss__cost(config, adf, DL_method):
-    rc = ('replacement', 'Cost')
-    if not is_unspecified(config, 'DL/Losses/Repair/ReplacementCost'):
-
-        adf.loc[rc, ('Quantity', 'Unit')] = "1 EA"
-
-        adf.loc[rc, ('DV', 'Unit')] = get(
-            config, 'DL/Losses/Repair/ReplacementCost/Unit'
-        )
-
-        adf.loc[rc, ('DS1', 'Theta_0')] = get(
-            config, 'DL/Losses/Repair/ReplacementCost/Median'
-        )
-
-        if (
-            pd.isna(
-                get(
-                    config,
-                    'DL/Losses/Repair/ReplacementCost/Distribution',
-                    default=np.nan,
-                )
-            )
-            is False
-        ):
-            adf.loc[rc, ('DS1', 'Family')] = get(
-                config, 'DL/Losses/Repair/ReplacementCost/Distribution'
-            )
-            adf.loc[rc, ('DS1', 'Theta_1')] = get(
-                config, 'DL/Losses/Repair/ReplacementCost/Theta_1'
-            )
-
-    else:
-        # add a default replacement cost value as a placeholder
-        # the default value depends on the consequence database
-
-        # for FEMA P-58, use 0 USD
-        if DL_method == 'FEMA P-58':
-            adf.loc[rc, ('Quantity', 'Unit')] = '1 EA'
-            adf.loc[rc, ('DV', 'Unit')] = 'USD_2011'
-            adf.loc[rc, ('DS1', 'Theta_0')] = 0
-
-        # for Hazus EQ and HU, use 1.0 as a loss_ratio
-        elif DL_method in {'Hazus Earthquake', 'Hazus Hurricane'}:
-            adf.loc[rc, ('Quantity', 'Unit')] = '1 EA'
-            adf.loc[rc, ('DV', 'Unit')] = 'loss_ratio'
-
-            # store the replacement cost that corresponds to total loss
-            adf.loc[rc, ('DS1', 'Theta_0')] = 1.00
-
-        # otherwise, use 1 (and expect to have it defined by the user)
-        else:
-            adf.loc[rc, ('Quantity', 'Unit')] = '1 EA'
-            adf.loc[rc, ('DV', 'Unit')] = 'loss_ratio'
-            adf.loc[rc, ('DS1', 'Theta_0')] = 1
-
-
-def _get_color_codes(color_warnings):
-    if color_warnings:
-        cpref = Fore.RED
-        csuff = Style.RESET_ALL
-    else:
-        cpref = csuff = ''
-    return cpref, csuff
-
-
-def main():
-    """
-    Main method to parse arguments and run the pelicun calculation.
-
-    """
-    args = sys.argv[1:]
-=======
+            )
+
             # and aggregate units to the same format
             damage_units = damage_units.groupby(level='cmp', axis=1).first()  # type: ignore
 
@@ -3302,7 +1449,6 @@
 def main() -> None:
     """Parse arguments and run the pelicun calculation."""
     args_list = sys.argv[1:]
->>>>>>> 56da5f69
 
     parser = argparse.ArgumentParser()
     parser.add_argument(
@@ -3335,26 +1481,6 @@
         const=True,
         help='Generate detailed results (True/False). Defaults to True.',
     )
-<<<<<<< HEAD
-    parser.add_argument('--output_format', default=None)
-    parser.add_argument(
-        '--color_warnings', default=False, type=str2bool, nargs='?', const=False
-    )
-    # parser.add_argument('-d', '--demandFile', default=None)
-    # parser.add_argument('--DL_Method', default = None)
-    # parser.add_argument('--outputBIM', default='BIM.csv')
-    # parser.add_argument('--outputEDP', default='EDP.csv')
-    # parser.add_argument('--outputDM', default='DM.csv')
-    # parser.add_argument('--outputDV', default='DV.csv')
-
-    if not args:
-        print(f'Welcome. This is pelicun version {pelicun.__version__}')
-        print(
-            'To access the documentation visit '
-            'https://nheri-simcenter.github.io/pelicun/index.html'
-        )
-        print()
-=======
     parser.add_argument(
         '--coupled_EDP',
         default=False,
@@ -3420,7 +1546,6 @@
     parser.add_argument('--resource_dir', default=None)
 
     if not args_list:
->>>>>>> 56da5f69
         parser.print_help()
         return
 
@@ -3435,11 +1560,6 @@
         realizations=args.Realizations,
         auto_script_path=args.auto_script,
         custom_model_dir=args.custom_model_dir,
-<<<<<<< HEAD
-        color_warnings=args.color_warnings,
-        regional=args.regional,
-=======
->>>>>>> 56da5f69
         output_format=args.output_format,
         detailed_results=args.detailed_results,
         coupled_edp=args.coupled_EDP,
